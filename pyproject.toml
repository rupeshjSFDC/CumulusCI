--- conflicted
+++ resolved
@@ -23,12 +23,8 @@
     "Programming Language :: Python :: 3.13",
 ]
 dependencies = [
-<<<<<<< HEAD
     "annoy",
-    "click",
-=======
     "click>=8.1",
->>>>>>> abe92e7e
     "cryptography",
     "python-dateutil",
     "Faker",
@@ -59,13 +55,7 @@
     "sarge",
     "selenium<4",
     "simple-salesforce==1.11.4",
-<<<<<<< HEAD
-    "scikit-learn",
-    "snowfakery",
-    "SQLAlchemy<2",
-=======
     "snowfakery>=4.0.0",
->>>>>>> abe92e7e
     "xmltodict",
     "docutils>=0.21.2",
 ]
