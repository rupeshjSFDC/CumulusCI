from unittest import mock
import io
import os
import pathlib
import unittest
import yaml
import zipfile
from tempfile import TemporaryDirectory

import pytest
import responses

from ..source import GitHubSource
from ..source import LocalFolderSource
from cumulusci.core.config import UniversalConfig
from cumulusci.core.config import BaseProjectConfig
from cumulusci.core.config import ServiceConfig
from cumulusci.core.exceptions import DependencyResolutionError
from cumulusci.core.keychain import BaseProjectKeychain
from cumulusci.tasks.release_notes.tests.utils import MockUtil
from cumulusci.utils import temporary_dir
from cumulusci.utils import touch


class TestGitHubSource(unittest.TestCase, MockUtil):
    def setUp(self):
        self.repo_api_url = "https://api.github.com/repos/TestOwner/TestRepo"
        universal_config = UniversalConfig()
        self.project_config = BaseProjectConfig(universal_config)
        self.project_config.set_keychain(BaseProjectKeychain(self.project_config, None))
        self.repo_root = TemporaryDirectory()
        self.project_config.repo_info["root"] = pathlib.Path(self.repo_root.name)
        self.project_config.keychain.set_service(
            "github",
            ServiceConfig(
                {
                    "username": "TestUser",
                    "password": "TestPass",
                    "email": "testuser@testdomain.com",
                }
            ),
        )

    def tearDown(self):
        self.repo_root.cleanup()

    @responses.activate
    def test_resolve__default(self):
        responses.add(
            method=responses.GET,
            url=self.repo_api_url,
            json=self._get_expected_repo(owner="TestOwner", name="TestRepo"),
        )
        responses.add(
            "GET",
            "https://api.github.com/repos/TestOwner/TestRepo/releases/latest",
            json=self._get_expected_release("release/1.0"),
        )
        responses.add(
            "GET",
            "https://api.github.com/repos/TestOwner/TestRepo/git/refs/tags/release/1.0",
            json=self._get_expected_tag_ref("release/1.0", "tag_sha"),
        )

        source = GitHubSource(
            self.project_config, {"github": "https://github.com/TestOwner/TestRepo.git"}
        )
        assert (
            repr(source)
            == "<GitHubSource GitHub: TestOwner/TestRepo @ tags/release/1.0 (tag_sha)>"
        )

    @responses.activate
    def test_resolve__default_no_release(self):
        responses.add(
            method=responses.GET,
            url=self.repo_api_url,
            json=self._get_expected_repo(owner="TestOwner", name="TestRepo"),
        )
        responses.add(
            "GET",
            "https://api.github.com/repos/TestOwner/TestRepo/releases/latest",
            status=404,
        )
        responses.add(
            "GET",
<<<<<<< HEAD
            "https://api.github.com/repos/TestOwner/TestRepo/git/refs/heads/master",
            json=self._get_expected_ref("heads/master", "abcdef"),
=======
            "https://api.github.com/repos/TestOwner/TestRepo/git/refs/heads/main",
            json=self._get_expected_ref("heads/main", "abcdef"),
>>>>>>> c2429dfb
        )

        source = GitHubSource(
            self.project_config, {"github": "https://github.com/TestOwner/TestRepo.git"}
        )
        assert (
            repr(source) == "<GitHubSource GitHub: TestOwner/TestRepo @ main (abcdef)>"
        )

    @responses.activate
    def test_resolve__commit(self):
        responses.add(
            method=responses.GET,
            url=self.repo_api_url,
            json=self._get_expected_repo(owner="TestOwner", name="TestRepo"),
        )

        source = GitHubSource(
            self.project_config,
            {"github": "https://github.com/TestOwner/TestRepo.git", "commit": "abcdef"},
        )
        assert repr(source) == "<GitHubSource GitHub: TestOwner/TestRepo @ abcdef>"

    @responses.activate
    def test_resolve__ref(self):
        responses.add(
            method=responses.GET,
            url=self.repo_api_url,
            json=self._get_expected_repo(owner="TestOwner", name="TestRepo"),
        )
        responses.add(
            "GET",
<<<<<<< HEAD
            "https://api.github.com/repos/TestOwner/TestRepo/git/refs/master",
            json=self._get_expected_ref("master", "abcdef"),
=======
            "https://api.github.com/repos/TestOwner/TestRepo/git/refs/main",
            json=self._get_expected_ref("main", "abcdef"),
>>>>>>> c2429dfb
        )

        source = GitHubSource(
            self.project_config,
            {"github": "https://github.com/TestOwner/TestRepo.git", "ref": "main"},
        )
        assert (
            repr(source) == "<GitHubSource GitHub: TestOwner/TestRepo @ main (abcdef)>"
        )

    @responses.activate
    def test_resolve__branch(self):
        responses.add(
            method=responses.GET,
            url=self.repo_api_url,
            json=self._get_expected_repo(owner="TestOwner", name="TestRepo"),
        )
        responses.add(
            "GET",
<<<<<<< HEAD
            "https://api.github.com/repos/TestOwner/TestRepo/git/refs/heads/master",
            json=self._get_expected_ref("master", "abcdef"),
=======
            "https://api.github.com/repos/TestOwner/TestRepo/git/refs/heads/main",
            json=self._get_expected_ref("main", "abcdef"),
>>>>>>> c2429dfb
        )

        source = GitHubSource(
            self.project_config,
            {"github": "https://github.com/TestOwner/TestRepo.git", "branch": "main"},
        )
        assert (
            repr(source) == "<GitHubSource GitHub: TestOwner/TestRepo @ main (abcdef)>"
        )

    @responses.activate
    def test_resolve__tag(self):
        responses.add(
            method=responses.GET,
            url=self.repo_api_url,
            json=self._get_expected_repo(owner="TestOwner", name="TestRepo"),
        )
        responses.add(
            "GET",
            "https://api.github.com/repos/TestOwner/TestRepo/git/refs/tags/release/1.0",
            json=self._get_expected_tag_ref("release/1.0", "abcdef"),
        )

        source = GitHubSource(
            self.project_config,
            {
                "github": "https://github.com/TestOwner/TestRepo.git",
                "tag": "release/1.0",
            },
        )
        assert (
            repr(source)
            == "<GitHubSource GitHub: TestOwner/TestRepo @ tags/release/1.0 (abcdef)>"
        )

    @responses.activate
    def test_resolve__latest_release(self):
        responses.add(
            method=responses.GET,
            url=self.repo_api_url,
            json=self._get_expected_repo(owner="TestOwner", name="TestRepo"),
        )
        responses.add(
            "GET",
            "https://api.github.com/repos/TestOwner/TestRepo/releases/latest",
            json=self._get_expected_release("release/1.0"),
        )
        responses.add(
            "GET",
            "https://api.github.com/repos/TestOwner/TestRepo/git/refs/tags/release/1.0",
            json=self._get_expected_tag_ref("release/1.0", "tag_sha"),
        )

        source = GitHubSource(
            self.project_config,
            {
                "github": "https://github.com/TestOwner/TestRepo.git",
                "release": "latest",
            },
        )
        assert (
            repr(source)
            == "<GitHubSource GitHub: TestOwner/TestRepo @ tags/release/1.0 (tag_sha)>"
        )

    @responses.activate
    def test_resolve__latest_beta(self):
        responses.add(
            method=responses.GET,
            url=self.repo_api_url,
            json=self._get_expected_repo(owner="TestOwner", name="TestRepo"),
        )
        responses.add(
            "GET",
            "https://api.github.com/repos/TestOwner/TestRepo/releases",
            json=[self._get_expected_release("beta/1.0-Beta_1")],
        )
        responses.add(
            "GET",
            "https://api.github.com/repos/TestOwner/TestRepo/git/refs/tags/beta/1.0-Beta_1",
            json=self._get_expected_tag_ref("beta/1.0-Beta_1", "tag_sha"),
        )

        source = GitHubSource(
            self.project_config,
            {
                "github": "https://github.com/TestOwner/TestRepo.git",
                "release": "latest_beta",
            },
        )
        assert (
            repr(source)
            == "<GitHubSource GitHub: TestOwner/TestRepo @ tags/beta/1.0-Beta_1 (tag_sha)>"
        )

    @responses.activate
    def test_resolve__previous_release(self):
        responses.add(
            method=responses.GET,
            url=self.repo_api_url,
            json=self._get_expected_repo(owner="TestOwner", name="TestRepo"),
        )
        responses.add(
            "GET",
            "https://api.github.com/repos/TestOwner/TestRepo/releases",
            json=[
                self._get_expected_release("release/2.0"),
                self._get_expected_release("beta/1.0-Beta_1", prerelease=True),
                self._get_expected_release("release/1.0"),
            ],
        )
        responses.add(
            "GET",
            "https://api.github.com/repos/TestOwner/TestRepo/git/refs/tags/release/1.0",
            json=self._get_expected_tag_ref("release/1.0", "tag_sha"),
        )

        source = GitHubSource(
            self.project_config,
            {
                "github": "https://github.com/TestOwner/TestRepo.git",
                "release": "previous",
            },
        )
        assert (
            repr(source)
            == "<GitHubSource GitHub: TestOwner/TestRepo @ tags/release/1.0 (tag_sha)>"
        )

    @responses.activate
    def test_resolve__release_not_found(self):
        responses.add(
            method=responses.GET,
            url=self.repo_api_url,
            json=self._get_expected_repo(owner="TestOwner", name="TestRepo"),
        )
        responses.add(
            "GET",
            "https://api.github.com/repos/TestOwner/TestRepo/releases/latest",
            status=404,
        )

        with pytest.raises(DependencyResolutionError):
            GitHubSource(
                self.project_config,
                {
                    "github": "https://github.com/TestOwner/TestRepo.git",
                    "release": "latest",
                },
            )

    @responses.activate
    def test_resolve__bogus_release(self):
        responses.add(
            method=responses.GET,
            url=self.repo_api_url,
            json=self._get_expected_repo(owner="TestOwner", name="TestRepo"),
        )

        with pytest.raises(DependencyResolutionError):
            GitHubSource(
                self.project_config,
                {
                    "github": "https://github.com/TestOwner/TestRepo.git",
                    "release": "bogus",
                },
            )

    @responses.activate
    def test_fetch(self):
        responses.add(
            method=responses.GET,
            url=self.repo_api_url,
            json=self._get_expected_repo(owner="TestOwner", name="TestRepo"),
        )
        responses.add(
            "GET",
            "https://api.github.com/repos/TestOwner/TestRepo/releases/latest",
            json=self._get_expected_release("release/1.0"),
        )
        responses.add(
            "GET",
            "https://api.github.com/repos/TestOwner/TestRepo/git/refs/tags/release/1.0",
            json=self._get_expected_tag_ref("release/1.0", "tag_sha"),
        )
        f = io.BytesIO()
        zf = zipfile.ZipFile(f, "w")
        zfi = zipfile.ZipInfo("toplevel/")
        zf.writestr(zfi, "")
        zf.writestr(
            "toplevel/cumulusci.yml",
            yaml.dump(
                {
                    "project": {
                        "package": {"name_managed": "Test Product", "namespace": "ns"}
                    }
                }
            ),
        )
        zf.close()
        responses.add(
            "GET",
            "https://api.github.com/repos/TestOwner/TestRepo/zipball/tag_sha",
            body=f.getvalue(),
            content_type="application/zip",
        )

        source = GitHubSource(
            self.project_config, {"github": "https://github.com/TestOwner/TestRepo.git"}
        )
        project_config = source.fetch()
        assert isinstance(project_config, BaseProjectConfig)
        assert pathlib.Path(project_config.repo_root).samefile(
            os.path.join(
                self.project_config.project_cache_dir,
                "projects",
                "TestRepo",
                "tag_sha",
            )
        )

    @responses.activate
    @mock.patch("cumulusci.core.source.github.download_extract_github")
    def test_fetch__cleans_up_after_failed_extract(self, download_extract_github):
        responses.add(
            method=responses.GET,
            url=self.repo_api_url,
            json=self._get_expected_repo(owner="TestOwner", name="TestRepo"),
        )
        responses.add(
            "GET",
            "https://api.github.com/repos/TestOwner/TestRepo/releases/latest",
            json=self._get_expected_release("release/1.0"),
        )
        responses.add(
            "GET",
            "https://api.github.com/repos/TestOwner/TestRepo/git/refs/tags/release/1.0",
            json=self._get_expected_tag_ref("release/1.0", "tag_sha"),
        )
        # Set up a fake IOError while extracting the zipball
        download_extract_github.return_value = mock.Mock(
            extractall=mock.Mock(side_effect=IOError)
        )

        source = GitHubSource(
            self.project_config, {"github": "https://github.com/TestOwner/TestRepo.git"}
        )
        with temporary_dir():
            with pytest.raises(IOError):
                source.fetch()
            assert not pathlib.Path(".cci", "projects", "TestRepo", "tag_sha").exists()

    @responses.activate
    def test_hash(self):
        responses.add(
            method=responses.GET,
            url=self.repo_api_url,
            json=self._get_expected_repo(owner="TestOwner", name="TestRepo"),
        )
        responses.add(
            "GET",
            "https://api.github.com/repos/TestOwner/TestRepo/releases/latest",
            json=self._get_expected_release("release/1.0"),
        )
        responses.add(
            "GET",
            "https://api.github.com/repos/TestOwner/TestRepo/git/refs/tags/release/1.0",
            json=self._get_expected_tag_ref("release/1.0", "tag_sha"),
        )

        source = GitHubSource(
            self.project_config, {"github": "https://github.com/TestOwner/TestRepo.git"}
        )
        assert hash(source) == hash(
            ("https://github.com/TestOwner/TestRepo", "tag_sha")
        )

    @responses.activate
    def test_frozenspec(self):
        responses.add(
            method=responses.GET,
            url=self.repo_api_url,
            json=self._get_expected_repo(owner="TestOwner", name="TestRepo"),
        )
        responses.add(
            "GET",
            "https://api.github.com/repos/TestOwner/TestRepo/releases/latest",
            json=self._get_expected_release("release/1.0"),
        )
        responses.add(
            "GET",
            "https://api.github.com/repos/TestOwner/TestRepo/git/refs/tags/release/1.0",
            json=self._get_expected_tag_ref("release/1.0", "tag_sha"),
        )

        source = GitHubSource(
            self.project_config, {"github": "https://github.com/TestOwner/TestRepo.git"}
        )
        assert source.frozenspec == {
            "github": "https://github.com/TestOwner/TestRepo",
            "commit": "tag_sha",
            "description": "tags/release/1.0",
        }


class TestLocalFolderSource:
    def test_fetch(self):
        project_config = BaseProjectConfig(UniversalConfig())
        with temporary_dir() as d:
            touch("cumulusci.yml")
            source = LocalFolderSource(project_config, {"path": d})
            project_config = source.fetch()
            assert project_config.repo_root == os.path.realpath(d)

    def test_hash(self):
        project_config = BaseProjectConfig(UniversalConfig())
        with temporary_dir() as d:
            source = LocalFolderSource(project_config, {"path": d})
            assert hash(source) == hash((source.path,))

    def test_repr(self):
        project_config = BaseProjectConfig(UniversalConfig())
        with temporary_dir() as d:
            source = LocalFolderSource(project_config, {"path": d})
            assert repr(source) == f"<LocalFolderSource Local folder: {d}>"

    def test_frozenspec(self):
        project_config = BaseProjectConfig(UniversalConfig())
        with temporary_dir() as d:
            source = LocalFolderSource(project_config, {"path": d})
            with pytest.raises(NotImplementedError):
                source.frozenspec<|MERGE_RESOLUTION|>--- conflicted
+++ resolved
@@ -84,13 +84,8 @@
         )
         responses.add(
             "GET",
-<<<<<<< HEAD
-            "https://api.github.com/repos/TestOwner/TestRepo/git/refs/heads/master",
-            json=self._get_expected_ref("heads/master", "abcdef"),
-=======
             "https://api.github.com/repos/TestOwner/TestRepo/git/refs/heads/main",
             json=self._get_expected_ref("heads/main", "abcdef"),
->>>>>>> c2429dfb
         )
 
         source = GitHubSource(
@@ -123,13 +118,8 @@
         )
         responses.add(
             "GET",
-<<<<<<< HEAD
-            "https://api.github.com/repos/TestOwner/TestRepo/git/refs/master",
-            json=self._get_expected_ref("master", "abcdef"),
-=======
             "https://api.github.com/repos/TestOwner/TestRepo/git/refs/main",
             json=self._get_expected_ref("main", "abcdef"),
->>>>>>> c2429dfb
         )
 
         source = GitHubSource(
@@ -149,13 +139,8 @@
         )
         responses.add(
             "GET",
-<<<<<<< HEAD
-            "https://api.github.com/repos/TestOwner/TestRepo/git/refs/heads/master",
-            json=self._get_expected_ref("master", "abcdef"),
-=======
             "https://api.github.com/repos/TestOwner/TestRepo/git/refs/heads/main",
             json=self._get_expected_ref("main", "abcdef"),
->>>>>>> c2429dfb
         )
 
         source = GitHubSource(
