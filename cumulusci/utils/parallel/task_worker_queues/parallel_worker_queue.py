--- conflicted
+++ resolved
@@ -64,26 +64,19 @@
     def __init__(
         self,
         queue_config: WorkerQueueConfig,
-<<<<<<< HEAD
         # be careful to pass a Queue compatible with your spawn_type
         # also, be VERY careful of race conditions.
         # multiprocessing.Queue seems prone to delays that cause
         # race conditions. See PR #3076 for more info.
-=======
         filesystem_lock,
->>>>>>> 21e066e2
         results_reporter: Queue = None,
     ):
         self.config = queue_config
         # convenience access to names
         self._create_dirs()
         self.workers = []
-<<<<<<< HEAD
         self.results_reporter = results_reporter
-=======
-        self.results_reporter = results_reporter or self.context.Queue()
         self.filesystem_lock = filesystem_lock
->>>>>>> 21e066e2
 
     def __getattr__(self, name):
         """Convenience proxy for config values
