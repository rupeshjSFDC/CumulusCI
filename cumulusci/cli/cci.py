--- conflicted
+++ resolved
@@ -76,16 +76,6 @@
     db.close()
 
 
-<<<<<<< HEAD
-def get_installed_version():
-    """ returns the version name (e.g. 2.0.0b58) that is installed """
-    req = pkg_resources.Requirement.parse("cumulusci")
-    dist = pkg_resources.WorkingSet().find(req)
-    return pkg_resources.parse_version(dist.version)
-
-
-=======
->>>>>>> f5fc8997
 def get_latest_version():
     """ return the latest version of cumulusci in pypi, be defensive """
     # use the pypi json api https://wiki.python.org/moin/PyPIJSON
@@ -109,11 +99,7 @@
             latest_version = get_latest_version()
         except requests.exceptions.RequestException as e:
             click.echo("Error checking cci version:")
-<<<<<<< HEAD
             click.echo(str(e))
-=======
-            click.echo(e.message)
->>>>>>> f5fc8997
             return
 
         result = latest_version > get_installed_version()
@@ -154,11 +140,7 @@
                 render_recursive(item, indent=indent + 4)
     elif isinstance(data, dict):
         for key, value in data.items():
-<<<<<<< HEAD
             key_str = click.style(str(key) + ":", bold=True)
-=======
-            key_str = click.style(unicode(key) + ":", bold=True)
->>>>>>> f5fc8997
             if isinstance(value, list):
                 click.echo("{}{}".format(indent_str, key_str))
                 render_recursive(value, indent=indent + 4)
@@ -198,11 +180,7 @@
 # Root command
 
 
-<<<<<<< HEAD
-@click.group("main")
-=======
 @click.group("main", help="")
->>>>>>> f5fc8997
 @click.pass_context
 def main(ctx):
     """Main CumulusCI CLI entry point.
@@ -739,13 +717,8 @@
     else:
         config.keychain.set_default_org(org_name)
         click.echo("{} is now the default org".format(org_name))
-<<<<<<< HEAD
-
-
-=======
-
-
->>>>>>> f5fc8997
+
+
 @click.command(name="info", help="Display information for a connected org")
 @click.argument("org_name", required=False)
 @click.option("print_json", "--json", is_flag=True, help="Print as JSON")
@@ -875,13 +848,8 @@
     if default:
         org = config.keychain.set_default_org(org_name)
         click.echo("{} is now the default org".format(org_name))
-<<<<<<< HEAD
-
-
-=======
-
-
->>>>>>> f5fc8997
+
+
 @click.command(
     name="scratch_delete",
     help="Deletes a Salesforce DX Scratch Org leaving the config in the keychain for regeneration",
@@ -1029,17 +997,7 @@
         # Usage error; report with usage line and no traceback
         exception = click.UsageError(str(e))
         handle_exception_debug(config, debug, throw_exception=exception)
-<<<<<<< HEAD
-    except (
-        ApexTestException,
-        BrowserTestFailure,
-        MetadataComponentFailure,
-        MetadataApiError,
-        ScratchOrgException,
-    ) as e:
-=======
     except (CumulusCIFailure, ScratchOrgException) as e:
->>>>>>> f5fc8997
         # Expected failure; report without traceback
         exception = click.ClickException("Failed: {}".format(e.__class__.__name__))
         handle_exception_debug(config, debug, throw_exception=exception)
@@ -1140,25 +1098,11 @@
         )
 
         flow()
-<<<<<<< HEAD
-    except (TaskRequiresSalesforceOrg, TaskOptionsError) as e:
+    except CumulusCIUsageError as e:
         exception = click.UsageError(str(e))
-        handle_exception_debug(config, debug, throw_exception=exception)
-    except (
-        ApexTestException,
-        BrowserTestFailure,
-        MetadataComponentFailure,
-        MetadataApiError,
-        ScratchOrgException,
-    ) as e:
-        exception = click.ClickException("Failed: {}".format(e.__class__.__name__))
-=======
-    except CumulusCIUsageError as e:
-        exception = click.UsageError(e.message)
         handle_exception_debug(config, debug, throw_exception=exception)
     except (CumulusCIFailure, ScratchOrgException) as e:
         exception = click.ClickException('Failed: {}'.format(e.__class__.__name__))
->>>>>>> f5fc8997
         handle_exception_debug(config, debug, throw_exception=exception)
     except Exception:
         handle_exception_debug(config, debug, no_prompt=no_prompt)
@@ -1171,12 +1115,7 @@
             click.echo(
                 "Scratch org deletion failed.  Ignoring the error below to complete the flow:"
             )
-<<<<<<< HEAD
             click.echo(str(e))
-
-=======
-            click.echo(e.message)
->>>>>>> f5fc8997
 
 
 flow.add_command(flow_list)
