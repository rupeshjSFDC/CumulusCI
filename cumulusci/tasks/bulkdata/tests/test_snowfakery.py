import re
import typing as T
from collections import Counter
from contextlib import contextmanager
from itertools import cycle
from pathlib import Path
from tempfile import TemporaryDirectory
from threading import Thread
from unittest import mock

import pytest
import yaml
from sqlalchemy import MetaData, create_engine

from cumulusci.core import exceptions as exc
from cumulusci.core.config import OrgConfig
from cumulusci.tasks.bulkdata.delete import DeleteData
from cumulusci.tasks.bulkdata.snowfakery import (
    RunningTotals,
    Snowfakery,
    SnowfakeryWorkingDirectory,
)
from cumulusci.tasks.bulkdata.tests.utils import _make_task
from cumulusci.tasks.salesforce.BaseSalesforceApiTask import BaseSalesforceApiTask
from cumulusci.tests.util import DummyKeychain, DummyOrgConfig
from cumulusci.utils.parallel.task_worker_queues.tests.test_parallel_worker import (
    DelaySpawner,
)

simple_salesforce_yaml = (
    Path(__file__).parent / "snowfakery/simple_snowfakery.recipe.yml"
)
sample_yaml = Path(__file__).parent / "snowfakery/gen_npsp_standard_objects.recipe.yml"
query_yaml = Path(__file__).parent / "snowfakery/query_snowfakery.recipe.yml"

original_refresh_token = OrgConfig.refresh_oauth_token

FAKE_LOAD_RESULTS = (
    {
        "Insert Account": {
            "sobject": "Account",
            "record_type": None,
            "status": "Success",
            "records_processed": 2,
            "total_row_errors": 0,
        },
        "Insert Contact": {
            "sobject": "Contact",
            "record_type": None,
            "status": "Success",
            "records_processed": 2,
            "total_row_errors": 0,
        },
    },
    {
        "Insert Account": {
            "sobject": "Account",
            "record_type": None,
            "status": "Success",
            "records_processed": 3,
            "total_row_errors": 0,
        },
        "Insert Contact": {
            "sobject": "Contact",
            "record_type": None,
            "status": "Success",
            "records_processed": 3,
            "total_row_errors": 0,
        },
    },
)


def table_values(connection, table):
    query = f"select * from {table.name}"
    values = [val for val in connection.execute(query)]
    return values


class FakeLoadData(BaseSalesforceApiTask):
    """Simulates load results without doing a real load."""

    mock_calls: list  # similar to how a mock.Mock() object works
    fake_return_values: T.Iterator

    def __init__(self, *args, **kwargs):
        super().__init__(*args, **kwargs)

    # Manipulating "self" from a mock side-effect is a challenge.
    # So we need a "real function"
    def __call__(self, *args, **kwargs):
        """Like the __call__ of _run_task, but also capture calls
        in a normal mock_values structure."""

<<<<<<< HEAD
        # get the values that the Snowfakery task asked us to load and
        # remember them for later inspection.
        self.values_loaded = db_values_from_db_url(self.options["database_url"])
=======
        self.return_values = {"step_results": next(return_values)}
        values_loaded = db_values_from_db_url(self.options["database_url"])
        kwargs = {**kwargs, "values_loaded": values_loaded}
        rc = __call__.mock(*args, **kwargs)
        return rc
>>>>>>> 5da16464

        # return a fake return value so Snowfakery loader doesn't get confused
        self.return_values = {"step_results": next(self.fake_return_values)}
        # tasks usually aren't called twice after being instantiated
        # that would usually be a bug.
        assert self not in self.mock_calls
        self.__class__.mock_calls.append(self)

    @classmethod
    def reset(cls):
        cls.mock_calls = []
        cls.fake_return_values = cycle(iter(FAKE_LOAD_RESULTS))


def db_values_from_db_url(database_url):
    engine = create_engine(database_url)
    metadata = MetaData(engine)
    metadata.reflect()

    with engine.connect() as connection:
        values = {
            table_name: table_values(connection, table)
            for table_name, table in metadata.tables.items()
            if table_name[-6:] != "sf_ids"
        }
    return values


@pytest.fixture
def mock_load_data(
    request,
    threads_instead_of_processes,  # mock patches wouldn't be inherited by child processs
):

    fake_load_data = FakeLoadData
    with mock.patch(
        "cumulusci.tasks.bulkdata.generate_and_load_data.LoadData", fake_load_data
    ), mock.patch(
        "cumulusci.tasks.bulkdata.snowfakery_utils.queue_manager.LoadData",
        fake_load_data,
    ):
        fake_load_data.reset()

        yield fake_load_data


@pytest.fixture
def threads_instead_of_processes(request):
    with mock.patch(
        "cumulusci.utils.parallel.task_worker_queues.parallel_worker_queue.WorkerQueue.Process",
        wraps=Thread,
    ) as t:
        yield t


@pytest.fixture
def fake_processes_and_threads(request):
    class FakeProcessManager:
        def __init__(self):
            self.processes = []

        def __call__(self, target, args, daemon):
            res = self.process_handler(target, args, daemon, index=len(self.processes))
            self.processes.append(res)
            return res

    process_manager = FakeProcessManager()

    with mock.patch(
        "cumulusci.utils.parallel.task_worker_queues.parallel_worker_queue.WorkerQueue.Thread",
        process_manager,
    ), mock.patch(
        "cumulusci.utils.parallel.task_worker_queues.parallel_worker_queue.WorkerQueue.Process",
        process_manager,
    ):
        yield process_manager


@pytest.fixture
def snowfakery(request, create_task):
    def snowfakery(**kwargs):
        return create_task(Snowfakery, kwargs)

    return snowfakery


@contextmanager
def temporary_file_path(filename):
    with TemporaryDirectory() as tmpdirname:
        path = Path(tmpdirname) / filename
        yield path


@pytest.fixture()
def ensure_accounts(create_task, run_code_without_recording, sf):
    """Delete all accounts and create a certain number of new ones"""

    @contextmanager
    def _ensure_accounts(number_of_accounts):
        def setup(number):
            task = create_task(DeleteData, {"objects": "Entitlement, Account"})
            task()
            for i in range(0, number):
                sf.Account.create({"Name": f"Account {i}"})

        run_code_without_recording(lambda: setup(number_of_accounts))
        yield
        run_code_without_recording(lambda: setup(0))

    return _ensure_accounts


class SnowfakeryTaskResults(T.NamedTuple):
    """Results from a Snowfakery data generation process"""

    task: Snowfakery  # The task, so we can inspect its return_values
    working_dir: Path  # The working directory, to look at mapping files, DB files, etc.


@pytest.fixture()
def run_snowfakery_and_inspect_mapping(
    run_snowfakery_and_yield_results,
):
    """Run Snowfakery with some defaulted or overriden options.
    Yield a mapping file for inspection that it was the right file.

    Defaults are same as run_snowfakery_and_yield_results.
    """

    def _run_snowfakery_and_inspect_mapping(**options):
        with run_snowfakery_and_yield_results(**options) as results:
            return get_mapping_from_snowfakery_task_results(results)

    return _run_snowfakery_and_inspect_mapping


def get_mapping_from_snowfakery_task_results(results: SnowfakeryTaskResults):
    """Find the shared mapping file and return it."""
    template_dir = SnowfakeryWorkingDirectory(results.working_dir / "template_1/")
    temp_mapping = template_dir.mapping_file
    with open(temp_mapping) as f:
        mapping = yaml.safe_load(f)

    other_mapping = Path(
        str(temp_mapping).replace("template_1", "data_load_outbox/1_1")
    )
    # check that it's truly shared
    assert temp_mapping.read_text() == other_mapping.read_text()
    return mapping


def get_record_counts_from_snowfakery_results(
    results: SnowfakeryTaskResults,
) -> Counter:
    """Collate the record counts from Snowfakery outbox directories.
    Note that records created by the initial, just_once seeding flow are not
    counted because they are deleted. If you need every single result, you s
    hould probably use return_values instead. (but you may need to implement it)"""

    rollups = Counter()
    channeled_outboxes = results.working_dir.glob("*/data_load_outbox/*")
    regular_outboxes = results.working_dir.glob("data_load_outbox/*")
    outboxes = tuple(channeled_outboxes) + tuple(regular_outboxes)
    for subdir in outboxes:
        record_counts = SnowfakeryWorkingDirectory(subdir).get_record_counts()
        rollups.update(record_counts)

    return rollups


@pytest.fixture()
def run_snowfakery_and_yield_results(snowfakery, mock_load_data):
    @contextmanager
    def _run_snowfakery_and_inspect_mapping_and_example_records(**options):
        with TemporaryDirectory() as workingdir:
            workingdir = Path(workingdir) / "tempdir"
            task = snowfakery(
                run_until_recipe_repeated=2,
                working_directory=workingdir,
                **options,
            )
            task()
            yield SnowfakeryTaskResults(task, workingdir)

    return _run_snowfakery_and_inspect_mapping_and_example_records


class TestSnowfakery:
    def test_no_options(self):
        with pytest.raises(exc.TaskOptionsError, match="recipe"):
            _make_task(Snowfakery, {})

    @mock.patch(
        "cumulusci.utils.parallel.task_worker_queues.parallel_worker_queue.WorkerQueue.Process",
    )
    def test_simple_snowfakery(self, Process, mock_load_data, create_task):
        task = create_task(
            Snowfakery,
            {
                "recipe": sample_yaml,
            },
        )
        task()
        assert mock_load_data.mock_calls
        # should not be called for a simple one-rep load
        assert not Process.mock_calls

    @mock.patch(
        "cumulusci.utils.parallel.task_worker_queues.parallel_worker_queue.WorkerQueue.Process",
    )
    @pytest.mark.vcr()
    def test_snowfakery_query_salesforce(self, Process, mock_load_data, create_task):
        task = create_task(
            Snowfakery,
            {
                "recipe": query_yaml,
            },
        )
        task()
        assert mock_load_data.mock_calls
        # should not be called for a simple one-rep load
        assert not Process.mock_calls

    @mock.patch("cumulusci.tasks.bulkdata.snowfakery.MIN_PORTION_SIZE", 3)
    def test_small(
        self, mock_load_data, threads_instead_of_processes, create_task_fixture
    ):
        task = create_task_fixture(
            Snowfakery,
            {"recipe": sample_yaml, "run_until_recipe_repeated": "7"},
        )
        task()
        # Batch size was 3, so 7 records takes
        # one initial batch plus two parallel batches
        assert len(mock_load_data.mock_calls) == 3, mock_load_data.mock_calls
        # One should be in a sub-process/thread
        assert len(threads_instead_of_processes.mock_calls) == 2

    @mock.patch("cumulusci.tasks.bulkdata.snowfakery.MIN_PORTION_SIZE", 3)
    def test_multi_part(
        self, threads_instead_of_processes, mock_load_data, create_task_fixture
    ):
        task = create_task_fixture(
            Snowfakery,
            {"recipe": sample_yaml, "run_until_recipe_repeated": 15},
        )
        task()
        assert (
            len(mock_load_data.mock_calls) > 3
        )  # depends on the details of the tuning
        assert (
            len(threads_instead_of_processes.mock_calls)
            == len(mock_load_data.mock_calls) - 1
        )

    @mock.patch(
        "cumulusci.utils.parallel.task_worker_queues.parallel_worker_queue.WorkerQueue.Process",
    )
    def test_run_until_loaded(
        self, create_subprocess, mock_load_data, create_task_fixture
    ):
        task = create_task_fixture(
            Snowfakery,
            {"recipe": sample_yaml, "run_until_records_loaded": "Account:1"},
        )
        task()
        assert mock_load_data.mock_calls
        # should not be called for a simple one-rep load
        assert not create_subprocess.mock_calls

    @mock.patch("cumulusci.tasks.bulkdata.snowfakery.MIN_PORTION_SIZE", 3)
    def test_run_until_loaded_2_parts(
        self, threads_instead_of_processes, mock_load_data, create_task_fixture
    ):
        task = create_task_fixture(
            Snowfakery,
            {"recipe": sample_yaml, "run_until_records_loaded": "Account:6"},
        )
        task()
        assert len(mock_load_data.mock_calls) == 2
        assert len(threads_instead_of_processes.mock_calls) == 1

    # There was previously a failed attempt at testing the connected app here.
    # Could try again after Snowfakery 2.0 launch.
    # https://github.com/SFDO-Tooling/CumulusCI/blob/c7e0d7552394b3ac268cb373ffb24b72b5c059f3/cumulusci/tasks/bulkdata/tests/test_snowfakery.py#L165-L197https://github.com/SFDO-Tooling/CumulusCI/blob/c7e0d7552394b3ac268cb373ffb24b72b5c059f3/cumulusci/tasks/bulkdata/tests/test_snowfakery.py#L165-L197

    @pytest.mark.vcr()
    def test_run_until_records_in_org__none_needed(
        self, threads_instead_of_processes, mock_load_data, create_task, ensure_accounts
    ):
        with ensure_accounts(6):
            task = create_task(
                Snowfakery,
                {"recipe": sample_yaml, "run_until_records_in_org": "Account:6"},
            )
            task()
        assert len(mock_load_data.mock_calls) == 0, mock_load_data.mock_calls
        assert (
            len(threads_instead_of_processes.mock_calls) == 0
        ), threads_instead_of_processes.mock_calls

    @pytest.mark.vcr()
    def test_run_until_records_in_org__one_needed(
        self,
        sf,
        threads_instead_of_processes,
        mock_load_data,
        create_task,
        ensure_accounts,
    ):
        with ensure_accounts(10):
            # org reports 10 records in org
            # so we only need 6 more.
            # That will be one "initial" batch plus one "parallel" batch
            task = create_task(
                Snowfakery,
                {"recipe": sample_yaml, "run_until_records_in_org": "Account:16"},
            )
            task.logger = mock.Mock()
            task()
        assert len(mock_load_data.mock_calls) == 2, mock_load_data.mock_calls
        assert len(threads_instead_of_processes.mock_calls) == 1

    @pytest.mark.vcr()
    @mock.patch("cumulusci.tasks.bulkdata.snowfakery.MIN_PORTION_SIZE", 3)
    def test_run_until_records_in_org__multiple_needed(
        self,
        threads_instead_of_processes,
        mock_load_data,
        snowfakery,
        ensure_accounts,
    ):
        with ensure_accounts(10):
            task = snowfakery(recipe=sample_yaml, run_until_records_in_org="Account:16")
            task()

        assert len(mock_load_data.mock_calls) == 2, mock_load_data.mock_calls
        assert (
            len(threads_instead_of_processes.mock_calls) == 1
        ), threads_instead_of_processes.mock_calls

    def test_inaccessible_generator_yaml(self, snowfakery):
        with pytest.raises(exc.TaskOptionsError, match="recipe"):
            task = snowfakery(
                recipe=sample_yaml / "junk",
            )
            task()

    @mock.patch("cumulusci.tasks.bulkdata.snowfakery.get_debug_mode", lambda: True)
    @mock.patch("psutil.cpu_count", lambda logical: 11)
    def test_snowfakery_debug_mode_and_cpu_count(self, snowfakery, mock_load_data):
        task = snowfakery(recipe=sample_yaml, run_until_recipe_repeated="5")
        with mock.patch.object(task, "logger") as logger:
            task()
        assert "Using 11 workers" in str(logger.mock_calls)

    def test_record_count(self, snowfakery, mock_load_data):
        task = snowfakery(recipe="datasets/recipe.yml", run_until_recipe_repeated="4")
        with mock.patch.object(task, "logger") as logger:
            task()
        mock_calls_as_string = str(logger.mock_calls)
        assert "Account: 5 successes" in mock_calls_as_string, mock_calls_as_string[
            -500:
        ]
        assert "Contact: 5 successes" in mock_calls_as_string, mock_calls_as_string[
            -500:
        ]

    def test_run_until_wrong_format(self, snowfakery):
        with pytest.raises(exc.TaskOptionsError, match="Ten"):
            task = snowfakery(
                recipe=sample_yaml, run_until_records_loaded="Account:Ten"
            )
            task()

    def test_run_until_wrong_format__2(self, snowfakery):
        with pytest.raises(exc.TaskOptionsError, match="Ten"):
            task = snowfakery(
                recipe=sample_yaml, run_until_records_loaded="Account_Ten"
            )
            task()

    def test_run_reps_wrong_format(self, snowfakery):
        with pytest.raises(exc.TaskOptionsError, match="Ten"):
            task = snowfakery(recipe=sample_yaml, run_until_recipe_repeated="Ten")
            task()

    def test_run_until_conflicting_params(self, snowfakery):
        with pytest.raises(exc.TaskOptionsError, match="only one of"):
            task = snowfakery(
                recipe=sample_yaml,
                run_until_records_loaded="Account_Ten",
                run_until_recipe_repeated="1",
            )
            task()

    def test_working_directory(self, snowfakery, mock_load_data):
        with TemporaryDirectory() as t:
            working_directory = Path(t) / "junkdir"
            task = snowfakery(
                recipe=sample_yaml,
                run_until_recipe_repeated="1",
                working_directory=str(working_directory),
            )
            task()
            assert (working_directory / "data_load_outbox").exists()

    @mock.patch("cumulusci.tasks.bulkdata.snowfakery.MIN_PORTION_SIZE", 1)
    def xxx__test_failures_in_subprocesses__last_batch(
        self, snowfakery, mock_load_data, fake_processes_and_threads
    ):
        class FakeProcess(DelaySpawner):
            def __init__(self, target, args, daemon, index):
                super().__init__(target, args, daemon)
                self.counter = 0
                self.task_class = args[0]["task_class"]
                self.index = index
                try:
                    self._finish()
                except AssertionError:
                    pass

            def is_alive(self):
                print("Alive?", self.task_class, self.index, self.counter, self)
                self.counter += 1
                if self.counter > 3:
                    return False
                return True

        fake_processes_and_threads.process_handler = FakeProcess

        class LoadDataSucceedsOnceThenFails:
            count = 0

            def __call__(self, *args, **kwargs):
                self.count += 1
                if self.count > 1:
                    raise AssertionError("XYZZY")

        mock_load_data.side_effect = LoadDataSucceedsOnceThenFails()

        task = snowfakery(
            recipe=sample_yaml,
            run_until_records_loaded="Account:10",
            num_processes=3,  # todo: test this is enforced
        )
        with mock.patch.object(task, "logger") as logger:
            with pytest.raises(exc.BulkDataException):
                task()
        assert "XYZZY" in str(logger.mock_calls)

    def test_running_totals_repr(self):
        r = RunningTotals()
        r.errors = 12
        r.successes = 11
        assert "11" in repr(r)

    def test_generate_mapping_file__loadfile__inferred(
        self, run_snowfakery_and_inspect_mapping
    ):

        mapping = run_snowfakery_and_inspect_mapping(recipe=simple_salesforce_yaml)

        assert mapping["Insert Account"]["api"] == "bulk"
        assert mapping["Insert Contact"].get("bulk_mode") is None
        assert list(mapping.keys()) == ["Insert Account", "Insert Contact"]

    def test_generate_mapping_file__loadfile__overridden(
        self, run_snowfakery_and_inspect_mapping
    ):
        loading_rules = str(simple_salesforce_yaml).replace(
            ".recipe.yml", "_2.load.yml"
        )
        mapping = run_snowfakery_and_inspect_mapping(
            recipe=simple_salesforce_yaml, loading_rules=str(loading_rules)
        )

        assert mapping["Insert Account"].get("api") is None
        assert mapping["Insert Contact"]["bulk_mode"].lower() == "parallel"
        assert list(mapping.keys()) == ["Insert Contact", "Insert Account"]

    def test_generate_mapping_file__loadfile_multiple_files(
        self, run_snowfakery_and_inspect_mapping
    ):
        loading_rules = (
            str(simple_salesforce_yaml).replace(".recipe.yml", "_2.load.yml")
            + ","
            + str(simple_salesforce_yaml).replace(".recipe.yml", ".load.yml")
        )
        mapping = run_snowfakery_and_inspect_mapping(
            recipe=simple_salesforce_yaml, loading_rules=str(loading_rules)
        )

        assert mapping["Insert Account"]["api"] == "bulk"
        assert mapping["Insert Contact"]["bulk_mode"].lower() == "parallel"
        assert list(mapping.keys()) == ["Insert Contact", "Insert Account"]

    def test_options(
        self,
        mock_load_data,
        run_snowfakery_and_yield_results,
    ):
        options_yaml = str(sample_yaml).replace(
            "gen_npsp_standard_objects.recipe.yml", "options.recipe.yml"
        )
        with run_snowfakery_and_yield_results(
            recipe=options_yaml, recipe_options="row_count:7,account_name:aaaaa"
        ) as results:
            record_counts = get_record_counts_from_snowfakery_results(results)
        assert record_counts["Account"] == 7, record_counts["Account"]

    @mock.patch("cumulusci.tasks.bulkdata.snowfakery.MIN_PORTION_SIZE", 3)
    def test_multi_part_uniqueness(self, mock_load_data, create_task_fixture):
        task = create_task_fixture(
            Snowfakery,
            {
                "recipe": Path(__file__).parent / "snowfakery/unique_values.recipe.yml",
                "run_until_recipe_repeated": 15,
            },
        )
        task()
        all_data_load_inputs = mock_load_data.mock_calls
        all_rows = [
            task_instance.values_loaded["blah"]
            for task_instance in all_data_load_inputs
        ]

<<<<<<< HEAD
        unique_values = [row.value for batchrows in all_rows for row in batchrows]
=======
        def rows_from_mock_call(call):
            return call.kwargs["values_loaded"]["blah"]

        all_rows = chain(
            *(rows_from_mock_call(call) for call in mock_load_data.mock_calls)
        )
        unique_values = [row.value for row in all_rows]
>>>>>>> 5da16464
        assert len(unique_values) == len(set(unique_values))
        # See also W-10142031: Investigate unreliable test assertions

    @mock.patch("cumulusci.tasks.bulkdata.snowfakery.MIN_PORTION_SIZE", 2)
    def test_two_channels(self, mock_load_data, create_task):
        # test_channels_get_unique_email_addresses

        task = create_task(
            Snowfakery,
            {
                "recipe": Path(__file__).parent
                / "snowfakery/simple_snowfakery_channels.recipe.yml",
                "run_until_recipe_repeated": 15,
                "recipe_options": {"xyzzy": "Nothing happens", "some_number": 42},
            },
        )
        with mock.patch.object(
            task.project_config, "keychain", DummyKeychain()
        ) as keychain:
            keychain.get_org = mock.Mock(
                wraps=lambda username: DummyOrgConfig(
                    config={"keychain": keychain, "username": username}
                )
            )
            task()
            assert keychain.get_org.mock_calls
            assert keychain.get_org.call_args_list
            assert keychain.get_org.call_args_list == [
                (("channeltest",),),
                (("channeltest-b",),),
                (("channeltest-c",),),
                (("Account",),),
            ], keychain.get_org.call_args_list

        all_data_load_inputs = mock_load_data.mock_calls
        all_data_load_inputs = sorted(
            all_data_load_inputs,
            key=lambda task_instance: task_instance.org_config.username,
        )
        usernames_values = [
            (task_instance.org_config.username, task_instance.values_loaded)
            for task_instance in all_data_load_inputs
        ]
        count_loads = Counter(username for username, _ in usernames_values)
        assert count_loads.keys() == {
            "channeltest",
            "channeltest-b",
            "channeltest-c",
            "Account",
        }

        # depends on threading. :(
        for value in count_loads.values():
            assert 1 <= value <= 4, value
        assert sum(count_loads.values()) == 8

        first_row_values = next(
            value["Account"]
            for username, value in usernames_values
            if username == "channeltest"
        )
        assert len(first_row_values) == 1, len(first_row_values)
        for username, values in usernames_values:
            accounts = values["Account"]
            if values["Account"] != first_row_values:
                assert len(accounts) == 2, (values, first_row_values)
            for account in accounts:
                assert int(account.some_number) == 42
                assert username in account.name, (username, account.name)

        assert sum(len(v["Account"]) for _, v in usernames_values) == 15, sum(
            len(v) for _, v in usernames_values
        )

    def test_channels_cli_options_conflict(self, create_task):
        task = create_task(
            Snowfakery,
            {
                "recipe": Path(__file__).parent
                / "snowfakery/simple_snowfakery_channels.recipe.yml",
                "run_until_recipe_repeated": 15,
                "recipe_options": {"xyzzy": "Nothing happens", "some_number": 37},
            },
        )
        with pytest.raises(exc.TaskOptionsError) as e, mock.patch.object(
            task.project_config, "keychain", DummyKeychain()
        ) as keychain:
            keychain.get_org = mock.Mock(
                wraps=lambda username: DummyOrgConfig(
                    config={"keychain": keychain, "username": username}
                )
            )
            task()
        assert "conflict" in str(e.value)
        assert "some_number" in str(e.value)

    @mock.patch("cumulusci.tasks.bulkdata.snowfakery.MIN_PORTION_SIZE", 2)
    def test_explicit_channel_declarations(self, mock_load_data, create_task):
        task = create_task(
            Snowfakery,
            {
                "recipe": Path(__file__).parent
                / "snowfakery/simple_snowfakery.recipe.yml",
                "run_until_recipe_repeated": 15,
                "recipe_options": {"xyzzy": "Nothing happens", "some_number": 42},
                "loading_rules": Path(__file__).parent
                / "snowfakery/simple_snowfakery_channels.load.yml",
            },
        )
        with mock.patch.object(
            task.project_config, "keychain", DummyKeychain()
        ) as keychain:
            keychain.get_org = mock.Mock(
                wraps=lambda username: DummyOrgConfig(
                    config={"keychain": keychain, "username": username}
                )
            )
            task()
            assert keychain.get_org.mock_calls
            assert keychain.get_org.call_args_list
            assert keychain.get_org.call_args_list == [
                (("channeltest",),),
                (("channeltest-b",),),
                (("channeltest-c",),),
                (("Account",),),
            ], keychain.get_org.call_args_list

            all_data_load_inputs = mock_load_data.mock_calls
            all_data_load_inputs = sorted(
                all_data_load_inputs,
                key=lambda task_instance: task_instance.org_config.username,
            )
            usernames_values = [
                (task_instance.org_config.username, task_instance.values_loaded)
                for task_instance in all_data_load_inputs
            ]
            count_loads = Counter(username for username, _ in usernames_values)
            assert count_loads.keys() == {
                "channeltest",
                "channeltest-b",
                "channeltest-c",
                "Account",
            }

    @mock.patch("cumulusci.tasks.bulkdata.snowfakery.MIN_PORTION_SIZE", 2)
    def test_serial_mode(self, mock_load_data, create_task):
        task = create_task(
            Snowfakery,
            {
                "recipe": Path(__file__).parent
                / "snowfakery/simple_snowfakery.recipe.yml",
                "run_until_recipe_repeated": 15,
                "recipe_options": {"xyzzy": "Nothing happens", "some_number": 42},
                "loading_rules": Path(__file__).parent
                / "snowfakery/simple_snowfakery_channels.load.yml",
                "bulk_mode": "Serial",
            },
        )
        with mock.patch.object(
            task.project_config, "keychain", DummyKeychain()
        ) as keychain:
            keychain.get_org = mock.Mock(
                wraps=lambda username: DummyOrgConfig(
                    config={"keychain": keychain, "username": username}
                )
            )
            task.logger = mock.Mock()
            task()
            for data_load_fake in mock_load_data.mock_calls:
                assert data_load_fake.options["bulk_mode"] == "Serial"
            pattern = r"Inprogress Loader Jobs: (\d+)"
            loader_counts = re.findall(pattern, str(task.logger.mock_calls))
            assert loader_counts, loader_counts
            assert 0 <= all(int(count) <= 1 for count in loader_counts), loader_counts

    # def test_generate_mapping_file(self):
    #     with temporary_file_path("mapping.yml") as temp_mapping:
    #         with temp_sqlite_database_url() as database_url:
    #             task = _make_task(
    #                 GenerateDataFromYaml,
    #                 {
    #                     "options": {
    #                         "generator_yaml": sample_yaml,
    #                         "database_url": database_url,
    #                         "generate_mapping_file": temp_mapping,
    #                     }
    #                 },
    #             )
    #             task()
    #         mapping = yaml.safe_load(open(temp_mapping))
    #         assert mapping["Insert Account"]["fields"]

    # def test_use_mapping_file(self):
    #     assert vanilla_mapping_file.exists()
    #     with temp_sqlite_database_url() as database_url:
    #         task = _make_task(
    #             GenerateDataFromYaml,
    #             {
    #                 "options": {
    #                     "generator_yaml": sample_yaml,
    #                     "database_url": database_url,
    #                     "mapping": vanilla_mapping_file,
    #                 }
    #             },
    #         )
    #         task()
    #         self.assertRowsCreated(database_url)

    # def test_num_records(self):
    #     with temp_sqlite_database_url() as database_url:
    #         task = _make_task(
    #             GenerateDataFromYaml,
    #             {
    #                 "options": {
    #                     "generator_yaml": simple_yaml,
    #                     "database_url": database_url,
    #                 }
    #             },
    #         )
    #         task()
    #         assert len(self.assertRowsCreated(database_url)) == 1, len(
    #             self.assertRowsCreated(database_url)
    #         )

    # @mock.patch(
    #     "cumulusci.tasks.bulkdata.generate_and_load_data_from_yaml.GenerateAndLoadDataFromYaml._dataload"
    # )
    # def test_simple_generate_and_load_with_numrecords(self, _dataload):
    #     task = _make_task(s
    #         GenerateAndLoadDataFromYaml,
    #         {
    #             "options": {
    #                 "generator_yaml": simple_yaml,
    #                 "num_records": 11,
    #                 "num_records_tablename": "Account",
    #             }
    #         },
    #     )
    #     task()
    #     assert len(_dataload.mock_calls) == 1

    # @mock.patch(
    #     "cumulusci.tasks.bulkdata.generate_and_load_data_from_yaml.GenerateAndLoadDataFromYaml._dataload"
    # )
    # def test_simple_generate_and_load(self, _dataload):
    #     task = _make_task(
    #         GenerateAndLoadDataFromYaml,
    #         {
    #             "options": {
    #                 "generator_yaml": simple_yaml,
    #                 "num_records": 11,
    #                 "num_records_tablename": "Account",
    #             }
    #         },
    #     )
    #     task()
    #     assert len(_dataload.mock_calls) == 1

    # @mock.patch("cumulusci.tasks.bulkdata.generate_from_yaml.generate_data")
    # def test_exception_handled_cleanly(self, generate_data):
    #     generate_data.side_effect = AssertionError("Foo")
    #     with pytest.raises(AssertionError) as e:
    #         task = _make_task(
    #             GenerateAndLoadDataFromYaml,
    #             {
    #                 "options": {
    #                     "generator_yaml": simple_yaml,
    #                     "num_records": 11,
    #                     "num_records_tablename": "Account",
    #                 }
    #             },
    #         )
    #         task()
    #         assert "Foo" in str(e.value)
    #     assert len(generate_data.mock_calls) == 1

    # @mock.patch(
    #     "cumulusci.tasks.bulkdata.generate_and_load_data_from_yaml.GenerateAndLoadDataFromYaml._dataload"
    # )
    # def test_batching(self, _dataload):
    #     with temp_sqlite_database_url() as database_url:
    #         task = _make_task(
    #             GenerateAndLoadDataFromYaml,
    #             {
    #                 "options": {
    #                     "generator_yaml": simple_yaml,
    #                     "num_records": 14,
    #                     "batch_size": 6,
    #                     "database_url": database_url,
    #                     "num_records_tablename": "Account",
    #                     "data_generation_task": "cumulusci.tasks.bulkdata.generate_from_yaml.GenerateDataFromYaml",
    #                     "reset_oids": False,
    #                 }
    #             },
    #         )
    #         task()
    #         assert len(_dataload.mock_calls) == 3
    #         task = None  # clean up db?

    #         engine = create_engine(database_url)
    #         connection = engine.connect()
    #         records = list(connection.execute("select * from Account"))
    #         connection.close()
    #         assert len(records) == 14 % 6  # leftovers

    # def test_mismatched_options(self):
    #     with pytest.raises(exc.exc.TaskOptionsError) as e:
    #         task = _make_task(
    #             GenerateDataFromYaml,
    #             {"options": {"generator_yaml": sample_yaml, "num_records": 10}},
    #         )
    #         task()
    #     assert "without num_records_tablename" in str(e.exception)

    # def generate_continuation_data(self, fileobj):
    #     g = data_generator_runtime.Globals()
    #     o = data_generator_runtime.ObjectRow(
    #         "Account", {"Name": "Johnston incorporated", "id": 5}
    #     )
    #     g.register_object(o, "The Company", False)
    #     for i in range(0, 5):
    #         # burn through 5 imaginary accounts
    #         g.id_manager.generate_id("Account")
    #     data_generator.save_continuation_yaml(g, fileobj)

    # def test_with_continuation_file(self):
    #     with temp_sqlite_database_url() as database_url:
    #         with temporary_file_path("cont.yml") as continuation_file_path:
    #             with open(continuation_file_path, "w") as continuation_file:
    #                 self.generate_continuation_data(continuation_file)

    #             task = _make_task(
    #                 GenerateDataFromYaml,
    #                 {
    #                     "options": {
    #                         "generator_yaml": sample_yaml,
    #                         "database_url": database_url,
    #                         "mapping": vanilla_mapping_file,
    #                         "continuation_file": continuation_file_path,
    #                     }
    #                 },
    #             )
    #             task()
    #             rows = self.assertRowsCreated(database_url)
    #             assert dict(rows[0])["id"] == 6

    # def test_with_nonexistent_continuation_file(self):
    #     with pytest.raises(exc.TaskOptionsError) as e:
    #         with temp_sqlite_database_url() as database_url:
    #             task = _make_task(
    #                 GenerateDataFromYaml,
    #                 {
    #                     "options": {
    #                         "generator_yaml": sample_yaml,
    #                         "database_url": database_url,
    #                         "mapping": vanilla_mapping_file,
    #                         "continuation_file": "/tmp/foobar/baz/jazz/continuation.yml",
    #                     }
    #                 },
    #             )
    #             task()
    #             rows = self.assertRowsCreated(database_url)
    #             assert dict(rows[0])["id"] == 6

    #     assert "jazz" in str(e.exception)
    #     assert "does not exist" in str(e.exception)

    # def test_generate_continuation_file(self):
    #     with temporary_file_path("cont.yml") as temp_continuation_file:
    #         with temp_sqlite_database_url() as database_url:
    #             task = _make_task(
    #                 GenerateDataFromYaml,
    #                 {
    #                     "options": {
    #                         "generator_yaml": sample_yaml,
    #                         "database_url": database_url,
    #                         "generate_continuation_file": temp_continuation_file,
    #                     }
    #                 },
    #             )
    #             task()
    #         continuation_file = yaml.safe_load(open(temp_continuation_file))
    #         assert continuation_file  # internals of this file are not important to CumulusCI

    # def _run_snowfakery_and_inspect_mapping(self, **options):
    #     with temporary_file_path("mapping.yml") as temp_mapping:
    #         with temp_sqlite_database_url() as database_url:
    #             task = _make_task(
    #                 GenerateDataFromYaml,
    #                 {
    #                     "options": {
    #                         "database_url": database_url,
    #                         "generate_mapping_file": temp_mapping,
    #                         **options,
    #                     }
    #                 },
    #             )
    #             task()
    #         with open(temp_mapping) as f:
    #             mapping = yaml.safe_load(f)
    #     return mapping

    # def test_generate_mapping_file__loadfile_missing(self):
    #     loading_rules = str(simple_snowfakery_yaml).replace(
    #         ".recipe.yml", "_3.load.yml"
    #     )
    #     with pytest.raises(FileNotFoundError):
    #         self._run_snowfakery_and_inspect_mapping(
    #             generator_yaml=simple_snowfakery_yaml, loading_rules=str(loading_rules)
    #         )<|MERGE_RESOLUTION|>--- conflicted
+++ resolved
@@ -92,17 +92,9 @@
         """Like the __call__ of _run_task, but also capture calls
         in a normal mock_values structure."""
 
-<<<<<<< HEAD
         # get the values that the Snowfakery task asked us to load and
         # remember them for later inspection.
         self.values_loaded = db_values_from_db_url(self.options["database_url"])
-=======
-        self.return_values = {"step_results": next(return_values)}
-        values_loaded = db_values_from_db_url(self.options["database_url"])
-        kwargs = {**kwargs, "values_loaded": values_loaded}
-        rc = __call__.mock(*args, **kwargs)
-        return rc
->>>>>>> 5da16464
 
         # return a fake return value so Snowfakery loader doesn't get confused
         self.return_values = {"step_results": next(self.fake_return_values)}
@@ -630,17 +622,7 @@
             for task_instance in all_data_load_inputs
         ]
 
-<<<<<<< HEAD
         unique_values = [row.value for batchrows in all_rows for row in batchrows]
-=======
-        def rows_from_mock_call(call):
-            return call.kwargs["values_loaded"]["blah"]
-
-        all_rows = chain(
-            *(rows_from_mock_call(call) for call in mock_load_data.mock_calls)
-        )
-        unique_values = [row.value for row in all_rows]
->>>>>>> 5da16464
         assert len(unique_values) == len(set(unique_values))
         # See also W-10142031: Investigate unreliable test assertions
 
