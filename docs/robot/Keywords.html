<html>
  <head>
    <script
      src="https://code.jquery.com/jquery-3.3.1.slim.min.js"
      integrity="sha256-3edrmyuQ0w65f8gfBsqowzjJe2iM6n0nKciPUp8y+7E="
      crossorigin="anonymous">
    </script>
    <script>
      function filter() {
          var filter_string = $("#filter").val().toLowerCase();
          $(".kwtable .kwname").each(function() {
              if ($(this).text().toLowerCase().indexOf(filter_string) !== -1) {
                  $(this).parent().show();
              } else {
                  $(this).parent().hide();
              }
          })
      }
      $(document).ready(function() {
          $("#filter").on("input", function() {
              filter()
          })
          $("#filter").keyup(function() {
              filter()
          })
      });
    </script>
    <style>
      body {
    font-family: 'Open Sans', sans-serif;
}
.container {
    margin: 2em;
}
#search {
    width: 20em;
}
.header {
    display: flex;
    align-items: bottom;
}
.header h1 {
    margin-top: 0px;
}
.header search {
    align-self: flex-end;
    margin-bottom: 0px;
}
.file-header: {
    margin-bottom: 10em;
}
.file-header h2 {
    padding-bottom: 4px;
    margin-bottom: 4px;
    border-bottom: 1px solid #127a9a
}
.right {
    margin-left: auto;
}
.search {
    align-self: center;
}
.search {
    border: 0px;
}
.search input {
    border: 1px solid gray;
    padding: 4px;
}
.footer {
    margin: 30px;
    /* background: black; */
    font-size: 80%;
    /* color: gray; */
    padding: 4px;
}
.section {
    margin-bottom: 2em;
    margin-left: 2em;
}
.description {
    margin-top: .5em;
    margin-bottom: 1em;
    background: #f4f6f9;
    padding-left: 1em;
    padding-top: .5em;
    padding-bottom: 1em;
}

.kwtable {
    box-shadow: 7px 7px 9px #d4d4d4;
    border-collapse: collapse;
    border: 1px solid gray;
    text-align: left;
    width: 100%;
}
.kwtable th {
    font-weight: normal;
    background: #109AD7;
    color: #f0f0f0;
    padding: 4px;
    border: 1px solid gray;
}
.kwtable tr,td {
    padding: 4px;
    border: 1px solid gray;
    vertical-align: top;
}
.kwtable tr:hover {
    background-color: #dcdcdc;
}
.kwtable .kwargs {
    width: 20%;
}
.kwtable .kwname {
    font-weight: bold;
    width: 25%;
    /* min-width: 15em; */
    /* max-width: 20%; */
}
.library-documentation {
    margin-bottom: 2em;
    margin-left: 2em;
}
.pageobject-header {
    font-size: 1.2em;
    font-weight: bold;
}
.object_name, .page_type {
    padding: 2px 10px ;
}

    </style>
  </head>
  <body>
    <div class="container">
      <div class="header">
        <h1 class="title">CumulusCI Robot Framework Keywords</h1>
        <div class="filter right">filter: <input id="filter" type="filter"></input></div>
      </div>

      
      <div class="file" id="file-cumulusci.robotframework.CumulusCI">
        <div class='file-header'>
          <h2 title='cumulusci.robotframework.CumulusCI'>CumulusCI</h2>
          <div class='file-path'>cumulusci.robotframework.CumulusCI</div>
        </div>
        
        <div class="section" pageobject="">
          
          <div class='description'><p>Library for accessing CumulusCI for the local git project</p>
<p>This library allows Robot Framework tests to access credentials to a Salesforce org created by CumulusCI, including Scratch Orgs.  It also exposes the core logic of CumulusCI including interactions with the Salesforce API's and project specific configuration including custom and customized tasks and flows.</p>
<p>Initialization requires a single argument, the org name for the target CumulusCI org.  If running your tests via cci's robot task (recommended), you can initialize the library in your tests taking advantage of the variable set by the robot task:</p>
<pre>
<code>*** Settings ***</code>

Library  cumulusci.robotframework.CumulusCI  ${ORG}
</pre></div>
          <table class="kwtable">
            <tbody>
              <tr><th>Keyword</th><th>Arguments</th><th>Documentation</th></tr>
              
              <tr class="kwrow" id="CumulusCI.Debug">
                <td class="kwname">
                  Debug
                </td>
                <td class="kwargs">
                  
                </td>
                <td class="kwdoc"><p>Pauses execution and enters the Python debugger.</p></td>
              </tr>
              
              <tr class="kwrow" id="CumulusCI.Get Community Info">
                <td class="kwname">
                  Get Community Info
                </td>
                <td class="kwargs">
                  
                  <i>community_name</i>, 
                  
                  <i>key=None</i>, 
                  
                  <i>force_refresh=False</i>
                  
                </td>
                <td class="kwdoc"><p>This keyword uses the Salesforce API to get information about a community.</p>
<p>This keyword requires the exact community name as its first argumment.</p>
<ul>
<li>If no key is given, all of the information returned by the API will be returned by this keyword in the form of a dictionary</li>
<li>If a key is given, only the value for that key will be returned.</li>
</ul>
<p>Some of the supported keys include name, siteUrl, and loginUrl. For a comprehensive list see the <a href="https://developer.salesforce.com/docs/atlas.en-us.chatterapi.meta/chatterapi/connect_responses_community.htm">API documentation</a>, or call this keyword without the key argument and examine the results.</p>
<p>An API call will be made the first time this keyword is used, and the return values will be cached. Subsequent calls will not call the API unless the requested community name is not in the cached results, or unless the force_refresh parameter is set to True.</p></td>
              </tr>
              
              <tr class="kwrow" id="CumulusCI.Get Namespace Prefix">
                <td class="kwname">
                  Get Namespace Prefix
                </td>
                <td class="kwargs">
                  
                  <i>package=None</i>
                  
                </td>
                <td class="kwdoc"><p>Returns the namespace prefix (including __) for the specified package name. (Defaults to project__package__name_managed from the current project config.)</p>
<p>Returns an empty string if the package is not installed as a managed package.</p></td>
              </tr>
              
              <tr class="kwrow" id="CumulusCI.Get Org Info">
                <td class="kwname">
                  Get Org Info
                </td>
                <td class="kwargs">
                  
                </td>
                <td class="kwdoc"><p>Returns a dictionary of the org information for the current target Salesforce org</p></td>
              </tr>
              
              <tr class="kwrow" id="CumulusCI.Login Url">
                <td class="kwname">
                  Login Url
                </td>
                <td class="kwargs">
                  
                  <i>org=None</i>
                  
                </td>
                <td class="kwdoc"><p>Returns the login url which will automatically log into the target Salesforce org.  By default, the org_name passed to the library constructor is used but this can be overridden with the org option to log into a different org.</p></td>
              </tr>
              
              <tr class="kwrow" id="CumulusCI.Run Task">
                <td class="kwname">
                  Run Task
                </td>
                <td class="kwargs">
                  
                  <i>task_name</i>, 
                  
                  <i>**options</i>
                  
                </td>
                <td class="kwdoc"><p>Runs a named CumulusCI task for the current project with optional support for overriding task options via kwargs.</p>
<p>Examples:</p>
<table border="1">
<tr>
<th>Keyword</th>
<th>task_name</th>
<th>task_options</th>
<th>comment</th>
</tr>
<tr>
<td>Run Task</td>
<td>deploy</td>
<td></td>
<td>Run deploy with standard options</td>
</tr>
<tr>
<td>Run Task</td>
<td>deploy</td>
<td>path=path/to/some/metadata</td>
<td>Run deploy with custom path</td>
</tr>
</table></td>
              </tr>
              
              <tr class="kwrow" id="CumulusCI.Run Task Class">
                <td class="kwname">
                  Run Task Class
                </td>
                <td class="kwargs">
                  
                  <i>class_path</i>, 
                  
                  <i>**options</i>
                  
                </td>
                <td class="kwdoc"><p>Runs a CumulusCI task class with task options via kwargs.</p>
<p>Use this keyword to run logic from CumulusCI tasks which have not been configured in the project's cumulusci.yml file.  This is most useful in cases where a test needs to use task logic for logic unique to the test and thus not worth making into a named task for the project</p>
<p>Examples:</p>
<table border="1">
<tr>
<th>Keyword</th>
<th>task_class</th>
<th>task_options</th>
</tr>
<tr>
<td>Run Task Class</td>
<td>cumulusci.task.utils.DownloadZip</td>
<td>url=http://test.com/test.zip dir=test_zip</td>
</tr>
</table></td>
              </tr>
              
              <tr class="kwrow" id="CumulusCI.Set Login Url">
                <td class="kwname">
                  Set Login Url
                </td>
                <td class="kwargs">
                  
                </td>
                <td class="kwdoc"><p>Sets the LOGIN_URL variable in the suite scope which will automatically log into the target Salesforce org.</p>
<p>Typically, this is run during Suite Setup</p></td>
              </tr>
              
              <tr class="kwrow" id="CumulusCI.Set Project Config">
                <td class="kwname">
                  Set Project Config
                </td>
                <td class="kwargs">
                  
                  <i>project_config</i>
                  
                </td>
                <td class="kwdoc"></td>
              </tr>
              
            </tbody>
          </table>
        </div> 
        
      </div>
      
      <div class="file" id="file-cumulusci.robotframework.PageObjects">
        <div class='file-header'>
          <h2 title='cumulusci.robotframework.PageObjects'>PageObjects</h2>
          <div class='file-path'>cumulusci.robotframework.PageObjects</div>
        </div>
        
        <div class="section" pageobject="">
          
          <div class='description'><p>Keyword library for importing and using page objects</p>
<p>When importing, you can include one or more paths to python files that define page objects. For example, if you have a set of classes in robot/HEDA/resources/PageObjects.py, you can import this library into a test case like this:</p>
<pre>
Library  cumulusci.robotframework.PageObjects
...  robot/HEDA/resources/PageObjects.py
</pre>
<p>Page object classes need to use the @pageobject decorator from cumulusci.robotframework.pageobjects. The decorator takes two parameters: page_type and object_name. Both are arbitrary strings, but together should uniquely identify a collection of keywords for a page or objects on a page.</p>
<p>Examples of page_type are Listing, Home, Detail, etc. Object types can be actual object types (Contact), custom object (Custom_object__c) or a logical name for a type of page (eg: AppointmentManager).</p>
<p>Example:</p>
<pre>
from cumulusci.robotframework.pageobjects import BasePage
from cumulusci.robotframework.pageobjects import pageobject
...
@pageobject(page_type="Detail", object_name="Custom__c")
class CustomDetailPage(BasePage):
    ...
</pre></div>
          <table class="kwtable">
            <tbody>
              <tr><th>Keyword</th><th>Arguments</th><th>Documentation</th></tr>
              
              <tr class="kwrow" id="PageObjects.Current Page Should Be">
                <td class="kwname">
                  Current Page Should Be
                </td>
                <td class="kwargs">
                  
                  <i>page_type</i>, 
                  
                  <i>object_name</i>, 
                  
                  <i>**kwargs</i>
                  
                </td>
                <td class="kwdoc"><p>Verifies that the page appears to be the requested page</p>
<p>If the page matches the given page object or contains the given page object, the keyword will pass.a</p>
<p>When this keyword is called, it will try to get the page object for the given page_tyope and object_name, and call the method `_is_current_page`.</p>
<p>Custom page objects may define this function in whatever manner is necessary to determine that the current page is or contains the given page object. The only requirement is that this function raise an exception if it determines the current page either doesn't represent the page object or doesn't contain the page object.</p>
<p>The default implementation of the function uses the page URL and compares it to a pattern based off of the page_type and object_name.</p></td>
              </tr>
              
<<<<<<< HEAD
              <tr class="kwrow" id="PageObjects.Get Page Object">
                <td class="kwname">
                  Get Page Object
                </td>
                <td class="kwargs">
                  
                  <i>page_type</i>, 
                  
                  <i>object_name</i>
                  
                </td>
                <td class="kwdoc"><p>Return an instance of a page object</p>
<p>This is useful if you want to call a single page object method from some other keyword without having to go to another page or load the page object into a page.</p>
<p>This works a lot like robot's built-in "get library instance" keyword, but you can specify the page object by page type and object name rather than the library name, and it will autoload the appropriate library (assuming its module has been imported).</p></td>
              </tr>
              
=======
>>>>>>> 73227466
              <tr class="kwrow" id="PageObjects.Go To Page">
                <td class="kwname">
                  Go To Page
                </td>
                <td class="kwargs">
                  
                  <i>page_type</i>, 
                  
                  <i>object_name</i>, 
                  
                  <i>**kwargs</i>
                  
                </td>
                <td class="kwdoc"><p>Go to the page of the given page object.</p>
<p>The URL will be computed from the page_type and object_name associated with the object, if possible.</p>
<p>Different pages support different additional arguments. For example, a Listing page supports the keyword argument `filter_name`.</p>
<p>If this keyword is able to navigate to a page, the keyword `load page object` will automatically be called to load the keywords for the page.</p>
<p>Custom page objects may define the function `_go_to_page`, which will be passed in all of the keyword arguments from this keyword. This allows each page object to define its own URL mapping using whatever algorithm it chooses.  The only requirement of the function is that it should compute an appropriate url and then call `self.selenium.go_to` with the URL.</p>
<p>It is also recommended that the keyword wait until it knows that the page has finished rendering before returning (eg: by calling `self.salesforce.wait_until_loading_is_complete()`)</p></td>
              </tr>
              
              <tr class="kwrow" id="PageObjects.Load Page Object">
                <td class="kwname">
                  Load Page Object
                </td>
                <td class="kwargs">
                  
                  <i>page_type</i>, 
                  
                  <i>object_name=None</i>
                  
                </td>
                <td class="kwdoc"><p>Load the keywords for the page object identified by the type and object name</p>
<p>The page type / object name pair must have been registered using the cumulusci.robotframework.pageobject decorator.</p></td>
              </tr>
              
              <tr class="kwrow" id="PageObjects.Log Page Object Keywords">
                <td class="kwname">
                  Log Page Object Keywords
                </td>
                <td class="kwargs">
                  
                </td>
                <td class="kwdoc"><p>Logs page objects and their keywords for all page objects which have been imported into the current suite.</p></td>
              </tr>
              
            </tbody>
          </table>
        </div> 
        
      </div>
      
      <div class="file" id="file-cumulusci.robotframework.Salesforce">
        <div class='file-header'>
          <h2 title='cumulusci.robotframework.Salesforce'>Salesforce</h2>
          <div class='file-path'>cumulusci.robotframework.Salesforce</div>
        </div>
        
        <div class="section" pageobject="">
          
<<<<<<< HEAD
          <div class='description'><p>A keyword library for working with Salesforce Lightning pages</p>
<p>While you can import this directly into any suite, the recommended way to include this in a test suite is to import the <code>Salesforce.robot</code> resource file.</p></div>
=======
          <div class='description'><p>Documentation for library <code>cumulusci.robotframework.Salesforce</code>.</p></div>
>>>>>>> 73227466
          <table class="kwtable">
            <tbody>
              <tr><th>Keyword</th><th>Arguments</th><th>Documentation</th></tr>
              
              <tr class="kwrow" id="Salesforce.Click Header Field Link">
                <td class="kwname">
                  Click Header Field Link
                </td>
                <td class="kwargs">
                  
                  <i>label</i>
                  
                </td>
                <td class="kwdoc"><p>Clicks a link in record header.</p></td>
              </tr>
              
              <tr class="kwrow" id="Salesforce.Click Modal Button">
                <td class="kwname">
                  Click Modal Button
                </td>
                <td class="kwargs">
                  
                  <i>title</i>
                  
                </td>
                <td class="kwdoc"><p>Clicks a button in a Lightning modal.</p></td>
              </tr>
              
              <tr class="kwrow" id="Salesforce.Click Object Button">
                <td class="kwname">
                  Click Object Button
                </td>
                <td class="kwargs">
                  
                  <i>title</i>
                  
                </td>
                <td class="kwdoc"><p>Clicks a button in an object's actions.</p></td>
              </tr>
              
              <tr class="kwrow" id="Salesforce.Click Related Item Link">
                <td class="kwname">
                  Click Related Item Link
                </td>
                <td class="kwargs">
                  
                  <i>heading</i>, 
                  
                  <i>title</i>
                  
                </td>
                <td class="kwdoc"><p>Clicks a link in the related list with the specified heading.</p></td>
              </tr>
              
              <tr class="kwrow" id="Salesforce.Click Related Item Popup Link">
                <td class="kwname">
                  Click Related Item Popup Link
                </td>
                <td class="kwargs">
                  
                  <i>heading</i>, 
                  
                  <i>title</i>, 
                  
                  <i>link</i>
                  
                </td>
                <td class="kwdoc"><p>Clicks a link in the popup menu for a related list item.</p>
<p>heading specifies the name of the list, title specifies the name of the item, and link specifies the name of the link</p></td>
              </tr>
              
              <tr class="kwrow" id="Salesforce.Click Related List Button">
                <td class="kwname">
                  Click Related List Button
                </td>
                <td class="kwargs">
                  
                  <i>heading</i>, 
                  
                  <i>button_title</i>
                  
                </td>
                <td class="kwdoc"><p>Clicks a button in the heading of a related list.</p>
<p>Waits for a modal to open after clicking the button.</p></td>
              </tr>
              
              <tr class="kwrow" id="Salesforce.Close Modal">
                <td class="kwname">
                  Close Modal
                </td>
                <td class="kwargs">
                  
                </td>
                <td class="kwdoc"><p>Closes the open modal</p></td>
              </tr>
              
              <tr class="kwrow" id="Salesforce.Create Webdriver With Retry">
                <td class="kwname">
                  Create Webdriver With Retry
                </td>
                <td class="kwargs">
                  
                  <i>*args</i>, 
                  
                  <i>**kwargs</i>
                  
                </td>
                <td class="kwdoc"><p>Call the Create Webdriver keyword.</p>
<p>Retry on connection resets which can happen if custom domain propagation is slow.</p></td>
              </tr>
              
              <tr class="kwrow" id="Salesforce.Current App Should Be">
                <td class="kwname">
                  Current App Should Be
                </td>
                <td class="kwargs">
                  
                  <i>app_name</i>
                  
                </td>
                <td class="kwdoc"><p>Validates the currently selected Salesforce App</p></td>
              </tr>
              
              <tr class="kwrow" id="Salesforce.Delete Session Records">
                <td class="kwname">
                  Delete Session Records
                </td>
                <td class="kwargs">
                  
                </td>
                <td class="kwdoc"><p>Deletes records that were created while running this test case.</p>
<p>(Only records specifically recorded using the Store Session Record keyword are deleted.)</p></td>
              </tr>
              
<<<<<<< HEAD
=======
              <tr class="kwrow" id="Salesforce.Generate Test Data">
                <td class="kwname">
                  Generate Test Data
                </td>
                <td class="kwargs">
                  
                  <i>obj_name</i>, 
                  
                  <i>number_to_create</i>, 
                  
                  <i>**fields</i>
                  
                </td>
                <td class="kwdoc"><p>Returns an array of dictionaries with template-formatted arguments appropriate for a Collection Insert. Use <code>{{number}}</code> to represent the unique index of the row in the list of rows. IF the entire string consists of a number, Salesforce API will treat the value as a number.</p>
<p>For example:</p>
<pre>
@{objects} =  Generate Test Data  Contact  3
...  Name=User {{number}}
...  Age={{number}}
</pre>
<p>Which would generate Contact objects with these fields:</p>
<pre>
[{'Name': 'User 0', 'Age': '0'},
 {'Name': 'User 1', 'Age': '1'},
 {'Name': 'User 2', 'Age': '2'}]
</pre>
<p>Python Expression Syntax is allowed so computed templates like this are also allowed: <code>{{1000 + number}}</code></p>
<p>Python operators can be used, but no functions or variables are provided, so mostly you just have access to mathematical and logical operators. The Python operators are described here:</p>
<p><a href="https://www.digitalocean.com/community/tutorials/how-to-do-math-in-python-3-with-operators">https://www.digitalocean.com/community/tutorials/how-to-do-math-in-python-3-with-operators</a></p>
<p>Contact the CCI team if you have a use-case that could benefit from more expression language power.</p>
<p>Templates can also be based on faker patterns like those described here:</p>
<p><a href="https://faker.readthedocs.io/en/master/providers.html">https://faker.readthedocs.io/en/master/providers.html</a></p>
<p>Most examples can be pasted into templates verbatim:</p>
<pre>
@{objects}=  Generate Test Data  Contact  200
...  Name={{fake.first_name}} {{fake.last_name}}
...  MailingStreet={{fake.street_address}}
...  MailingCity=New York
...  MailingState=NY
...  MailingPostalCode=12345
...  Email={{fake.email(domain="salesforce.com")}}
</pre></td>
              </tr>
              
>>>>>>> 73227466
              <tr class="kwrow" id="Salesforce.Get Active Browser Ids">
                <td class="kwname">
                  Get Active Browser Ids
                </td>
                <td class="kwargs">
                  
                </td>
                <td class="kwdoc"><p>Return the id of all open browser ids</p></td>
              </tr>
              
              <tr class="kwrow" id="Salesforce.Get Current Record Id">
                <td class="kwname">
                  Get Current Record Id
                </td>
                <td class="kwargs">
                  
                </td>
                <td class="kwdoc"><p>Parses the current url to get the object id of the current record. Expects url format like: [a-zA-Z0-9]{15,18}</p></td>
              </tr>
              
              <tr class="kwrow" id="Salesforce.Get Field Value">
                <td class="kwname">
                  Get Field Value
                </td>
                <td class="kwargs">
                  
                  <i>label</i>
                  
                </td>
                <td class="kwdoc"><p>Return the current value of a form field based on the field label</p></td>
              </tr>
              
              <tr class="kwrow" id="Salesforce.Get Locator">
                <td class="kwname">
                  Get Locator
                </td>
                <td class="kwargs">
                  
                  <i>path</i>, 
                  
                  <i>*args</i>, 
                  
                  <i>**kwargs</i>
                  
                </td>
                <td class="kwdoc"><p>Returns a rendered locator string from the Salesforce lex_locators dictionary.  This can be useful if you want to use an element in a different way than the built in keywords allow.</p></td>
              </tr>
              
              <tr class="kwrow" id="Salesforce.Get Record Type Id">
                <td class="kwname">
                  Get Record Type Id
                </td>
                <td class="kwargs">
                  
                  <i>obj_type</i>, 
                  
                  <i>developer_name</i>
                  
                </td>
                <td class="kwdoc"><p>Returns the Record Type Id for a record type name</p></td>
              </tr>
              
              <tr class="kwrow" id="Salesforce.Get Related List Count">
                <td class="kwname">
                  Get Related List Count
                </td>
                <td class="kwargs">
                  
                  <i>heading</i>
                  
                </td>
                <td class="kwdoc"><p>Returns the number of items indicated for a related list.</p></td>
              </tr>
              
              <tr class="kwrow" id="Salesforce.Go To Object Home">
                <td class="kwname">
                  Go To Object Home
                </td>
                <td class="kwargs">
                  
                  <i>obj_name</i>
                  
                </td>
                <td class="kwdoc"><p>Navigates to the Home view of a Salesforce Object</p></td>
              </tr>
              
              <tr class="kwrow" id="Salesforce.Go To Object List">
                <td class="kwname">
                  Go To Object List
                </td>
                <td class="kwargs">
                  
                  <i>obj_name</i>, 
                  
                  <i>filter_name=None</i>
                  
                </td>
                <td class="kwdoc"><p>Navigates to the Home view of a Salesforce Object</p></td>
              </tr>
              
              <tr class="kwrow" id="Salesforce.Go To Record Home">
                <td class="kwname">
                  Go To Record Home
                </td>
                <td class="kwargs">
                  
                  <i>obj_id</i>
                  
                </td>
                <td class="kwdoc"><p>Navigates to the Home view of a Salesforce Object</p></td>
              </tr>
              
              <tr class="kwrow" id="Salesforce.Go To Setup Home">
                <td class="kwname">
                  Go To Setup Home
                </td>
                <td class="kwargs">
                  
                </td>
                <td class="kwdoc"><p>Navigates to the Home tab of Salesforce Setup</p></td>
              </tr>
              
              <tr class="kwrow" id="Salesforce.Go To Setup Object Manager">
                <td class="kwname">
                  Go To Setup Object Manager
                </td>
                <td class="kwargs">
                  
                </td>
                <td class="kwdoc"><p>Navigates to the Object Manager tab of Salesforce Setup</p></td>
              </tr>
              
              <tr class="kwrow" id="Salesforce.Header Field Should Be Checked">
                <td class="kwname">
                  Header Field Should Be Checked
                </td>
                <td class="kwargs">
                  
                  <i>label</i>
                  
                </td>
                <td class="kwdoc"><p>Validates that a checkbox field in the record header is checked</p></td>
              </tr>
              
              <tr class="kwrow" id="Salesforce.Header Field Should Be Unchecked">
                <td class="kwname">
                  Header Field Should Be Unchecked
                </td>
                <td class="kwargs">
                  
                  <i>label</i>
                  
                </td>
                <td class="kwdoc"><p>Validates that a checkbox field in the record header is unchecked</p></td>
              </tr>
              
              <tr class="kwrow" id="Salesforce.Header Field Should Have Link">
                <td class="kwname">
                  Header Field Should Have Link
                </td>
                <td class="kwargs">
                  
                  <i>label</i>
                  
                </td>
                <td class="kwdoc"><p>Validates that a field in the record header has a link as its value</p></td>
              </tr>
              
              <tr class="kwrow" id="Salesforce.Header Field Should Have Value">
                <td class="kwname">
                  Header Field Should Have Value
                </td>
                <td class="kwargs">
                  
                  <i>label</i>
                  
                </td>
                <td class="kwdoc"><p>Validates that a field in the record header has a text value. NOTE: Use other keywords for non-string value types</p></td>
              </tr>
              
              <tr class="kwrow" id="Salesforce.Header Field Should Not Have Link">
                <td class="kwname">
                  Header Field Should Not Have Link
                </td>
                <td class="kwargs">
                  
                  <i>label</i>
                  
                </td>
                <td class="kwdoc"><p>Validates that a field in the record header does not have a link as its value</p></td>
              </tr>
              
              <tr class="kwrow" id="Salesforce.Header Field Should Not Have Value">
                <td class="kwname">
                  Header Field Should Not Have Value
                </td>
                <td class="kwargs">
                  
                  <i>label</i>
                  
                </td>
                <td class="kwdoc"><p>Validates that a field in the record header does not have a value. NOTE: Use other keywords for non-string value types</p></td>
              </tr>
              
              <tr class="kwrow" id="Salesforce.Load Related List">
                <td class="kwname">
                  Load Related List
                </td>
                <td class="kwargs">
                  
                  <i>heading</i>
                  
                </td>
                <td class="kwdoc"><p>Scrolls down until the specified related list loads.</p></td>
              </tr>
              
              <tr class="kwrow" id="Salesforce.Log Browser Capabilities">
                <td class="kwname">
                  Log Browser Capabilities
                </td>
                <td class="kwargs">
                  
                  <i>loglevel=INFO</i>
                  
                </td>
                <td class="kwdoc"><p>Logs all of the browser capabilities as reported by selenium</p></td>
              </tr>
              
              <tr class="kwrow" id="Salesforce.Open App Launcher">
                <td class="kwname">
                  Open App Launcher
                </td>
                <td class="kwargs">
                  
                </td>
                <td class="kwdoc"><p>Opens the Saleforce App Launcher</p></td>
              </tr>
              
              <tr class="kwrow" id="Salesforce.Populate Field">
                <td class="kwname">
                  Populate Field
                </td>
                <td class="kwargs">
                  
                  <i>name</i>, 
                  
                  <i>value</i>
                  
                </td>
                <td class="kwdoc"><p>Enters a value into a text field.</p>
<p>Any existing value will be replaced.</p></td>
              </tr>
              
              <tr class="kwrow" id="Salesforce.Populate Form">
                <td class="kwname">
                  Populate Form
                </td>
                <td class="kwargs">
                  
                  <i>**kwargs</i>
                  
                </td>
                <td class="kwdoc"><p>Enters multiple values from a mapping into form fields.</p></td>
              </tr>
              
              <tr class="kwrow" id="Salesforce.Populate Lookup Field">
                <td class="kwname">
                  Populate Lookup Field
                </td>
                <td class="kwargs">
                  
                  <i>name</i>, 
                  
                  <i>value</i>
                  
                </td>
                <td class="kwdoc"><p>Enters a value into a lookup field.</p></td>
              </tr>
              
              <tr class="kwrow" id="Salesforce.Remove Session Record">
                <td class="kwname">
                  Remove Session Record
                </td>
                <td class="kwargs">
                  
                  <i>obj_type</i>, 
                  
                  <i>obj_id</i>
                  
                </td>
                <td class="kwdoc"><p>Remove a record from the list of records that should be automatically removed.</p></td>
              </tr>
              
<<<<<<< HEAD
=======
              <tr class="kwrow" id="Salesforce.Salesforce Collection Insert">
                <td class="kwname">
                  Salesforce Collection Insert
                </td>
                <td class="kwargs">
                  
                  <i>objects</i>
                  
                </td>
                <td class="kwdoc"><p>Inserts up to 200 records that were created with Generate Test Data. The 200 record limit is enforced by the Salesforce APIs</p></td>
              </tr>
              
              <tr class="kwrow" id="Salesforce.Salesforce Collection Update">
                <td class="kwname">
                  Salesforce Collection Update
                </td>
                <td class="kwargs">
                  
                  <i>objects</i>
                  
                </td>
                <td class="kwdoc"><p>Updates up to 200 records described as Robot/Python dictionaries</p></td>
              </tr>
              
>>>>>>> 73227466
              <tr class="kwrow" id="Salesforce.Salesforce Delete">
                <td class="kwname">
                  Salesforce Delete
                </td>
                <td class="kwargs">
                  
                  <i>obj_name</i>, 
                  
                  <i>obj_id</i>
                  
                </td>
                <td class="kwdoc"><p>Deletes a Saleforce object by id and returns the dict result</p></td>
              </tr>
              
              <tr class="kwrow" id="Salesforce.Salesforce Get">
                <td class="kwname">
                  Salesforce Get
                </td>
                <td class="kwargs">
                  
                  <i>obj_name</i>, 
                  
                  <i>obj_id</i>
                  
                </td>
                <td class="kwdoc"><p>Gets a Salesforce object by id and returns the dict result</p></td>
              </tr>
              
              <tr class="kwrow" id="Salesforce.Salesforce Insert">
                <td class="kwname">
                  Salesforce Insert
                </td>
                <td class="kwargs">
                  
                  <i>obj_name</i>, 
                  
                  <i>**kwargs</i>
                  
                </td>
                <td class="kwdoc"><p>Inserts a Salesforce object setting fields using kwargs and returns the id</p></td>
              </tr>
              
              <tr class="kwrow" id="Salesforce.Salesforce Query">
                <td class="kwname">
                  Salesforce Query
                </td>
                <td class="kwargs">
                  
                  <i>obj_name</i>, 
                  
                  <i>**kwargs</i>
                  
                </td>
                <td class="kwdoc"><p>Constructs and runs a simple SOQL query and returns the dict results</p></td>
              </tr>
              
              <tr class="kwrow" id="Salesforce.Salesforce Update">
                <td class="kwname">
                  Salesforce Update
                </td>
                <td class="kwargs">
                  
                  <i>obj_name</i>, 
                  
                  <i>obj_id</i>, 
                  
                  <i>**kwargs</i>
                  
                </td>
                <td class="kwdoc"><p>Updates a Salesforce object by id and returns the dict results</p></td>
              </tr>
              
              <tr class="kwrow" id="Salesforce.Select App Launcher App">
                <td class="kwname">
                  Select App Launcher App
                </td>
                <td class="kwargs">
                  
                  <i>app_name</i>
                  
                </td>
                <td class="kwdoc"><p>Navigates to a Salesforce App via the App Launcher</p></td>
              </tr>
              
              <tr class="kwrow" id="Salesforce.Select App Launcher Tab">
                <td class="kwname">
                  Select App Launcher Tab
                </td>
                <td class="kwargs">
                  
                  <i>tab_name</i>
                  
                </td>
                <td class="kwdoc"><p>Navigates to a tab via the App Launcher</p></td>
              </tr>
              
              <tr class="kwrow" id="Salesforce.Select Record Type">
                <td class="kwname">
                  Select Record Type
                </td>
                <td class="kwargs">
                  
                  <i>label</i>
                  
                </td>
                <td class="kwdoc"><p>Selects a record type while adding an object.</p></td>
              </tr>
              
              <tr class="kwrow" id="Salesforce.Selenium Execute With Retry">
                <td class="kwname">
                  Selenium Execute With Retry
                </td>
                <td class="kwargs">
                  
                  <i>execute</i>, 
                  
                  <i>command</i>, 
                  
                  <i>params</i>
                  
                </td>
                <td class="kwdoc"><p>Run a single selenium command and retry once.</p>
<p>The retry happens for certain errors that are likely to be resolved by retrying.</p></td>
              </tr>
              
              <tr class="kwrow" id="Salesforce.Soql Query">
                <td class="kwname">
                  Soql Query
                </td>
                <td class="kwargs">
                  
                  <i>query</i>
                  
                </td>
                <td class="kwdoc"><p>Runs a simple SOQL query and returns the dict results</p></td>
              </tr>
              
              <tr class="kwrow" id="Salesforce.Store Session Record">
                <td class="kwname">
                  Store Session Record
                </td>
                <td class="kwargs">
                  
                  <i>obj_type</i>, 
                  
                  <i>obj_id</i>
                  
                </td>
                <td class="kwdoc"><p>Stores a Salesforce record's id for use in the Delete Session Records keyword</p></td>
              </tr>
              
              <tr class="kwrow" id="Salesforce.Wait For Aura">
                <td class="kwname">
                  Wait For Aura
                </td>
                <td class="kwargs">
                  
                </td>
                <td class="kwdoc"><p>Run the WAIT_FOR_AURA_SCRIPT.</p>
<p>This script polls Aura via $A in Javascript to determine when all in-flight XHTTP requests have completed before continuing.</p></td>
              </tr>
              
              <tr class="kwrow" id="Salesforce.Wait Until Loading Is Complete">
                <td class="kwname">
                  Wait Until Loading Is Complete
                </td>
                <td class="kwargs">
                  
                  <i>locator=None</i>
                  
                </td>
                <td class="kwdoc"><p>Wait for LEX page to load.</p>
<p>(We're actually waiting for the actions ribbon to appear.)</p></td>
              </tr>
              
              <tr class="kwrow" id="Salesforce.Wait Until Modal Is Closed">
                <td class="kwname">
                  Wait Until Modal Is Closed
                </td>
                <td class="kwargs">
                  
                </td>
                <td class="kwdoc"><p>Wait for modal to close</p></td>
              </tr>
              
              <tr class="kwrow" id="Salesforce.Wait Until Modal Is Open">
                <td class="kwname">
                  Wait Until Modal Is Open
                </td>
                <td class="kwargs">
                  
                </td>
                <td class="kwdoc"><p>Wait for modal to open</p></td>
              </tr>
              
              <tr class="kwrow" id="Salesforce.Wait Until Salesforce Is Ready">
                <td class="kwname">
                  Wait Until Salesforce Is Ready
                </td>
                <td class="kwargs">
                  
                  <i>locator=None</i>, 
                  
                  <i>timeout=None</i>, 
                  
                  <i>interval=5</i>
                  
                </td>
                <td class="kwdoc"><p>Waits until we are able to render the initial salesforce landing page</p>
<p>It will continue to refresh the page until we land on a lightning page or until a timeout has been reached. The timeout can be specified in any time string supported by robot (eg: number of seconds, "3 minutes", etc.). If not specified, the default selenium timeout will be used.</p>
<p>This keyword will wait a few seconds between each refresh, as well as wait after each refresh for the page to fully render (ie: it calls wait_for_aura())</p></td>
              </tr>
              
            </tbody>
          </table>
        </div> 
        
      </div>
      
      <div class="file" id="file-cumulusci/robotframework/Salesforce.robot">
        <div class='file-header'>
          <h2 title='cumulusci/robotframework/Salesforce.robot'>Salesforce.robot</h2>
          <div class='file-path'>cumulusci/robotframework/Salesforce.robot</div>
        </div>
        
        <div class="section" pageobject="">
          
<<<<<<< HEAD
          <div class='description'><p>This resource file imports the Salesforce and CumulusCI keyword libraries, along with several other commonly used libraries (Collections, OperatingSystem, String, XML). In addition, it defines several other keywords.</p>
<p>This resource file also defines several global variables, including <code>${BROWSER}</code>, <code>${ORG}</code>, and <code>${DEFAULT_BROWSER_SIZE}</code></p>
<p>This resource file should be included in every test suite, like in the following example (note: there should be two or more spaces after <code>Resource</code>):</p>
<pre>
<code>*** Settings ***</code>
<code>Resource cumulusci/robotframework/Salesforce.robot</code>
</pre></div>
=======
          <div class='description'><p>Documentation for resource file <code>Salesforce</code>.</p></div>
>>>>>>> 73227466
          <table class="kwtable">
            <tbody>
              <tr><th>Keyword</th><th>Arguments</th><th>Documentation</th></tr>
              
              <tr class="kwrow" id="Salesforce.robot.Chrome Set Binary">
                <td class="kwname">
                  Chrome Set Binary
                </td>
                <td class="kwargs">
                  
                  <i>options</i>
                  
                </td>
                <td class="kwdoc"></td>
              </tr>
              
              <tr class="kwrow" id="Salesforce.robot.Chrome Set Headless">
                <td class="kwname">
                  Chrome Set Headless
                </td>
                <td class="kwargs">
                  
                  <i>options</i>
                  
                </td>
                <td class="kwdoc"></td>
              </tr>
              
              <tr class="kwrow" id="Salesforce.robot.Delete Records and Close Browser">
                <td class="kwname">
                  Delete Records and Close Browser
                </td>
                <td class="kwargs">
                  
                </td>
                <td class="kwdoc"><p>This will close all open browser windows and then delete all records created with the Salesforce API during this testing session.</p></td>
              </tr>
              
              <tr class="kwrow" id="Salesforce.robot.Get Chrome Options">
                <td class="kwname">
                  Get Chrome Options
                </td>
                <td class="kwargs">
                  
                </td>
                <td class="kwdoc"></td>
              </tr>
              
              <tr class="kwrow" id="Salesforce.robot.Initialize Location Strategies">
                <td class="kwname">
                  Initialize Location Strategies
                </td>
                <td class="kwargs">
                  
                </td>
                <td class="kwdoc"><p>Initialize the Salesforce location strategies 'text' and 'title'</p></td>
              </tr>
              
              <tr class="kwrow" id="Salesforce.robot.Locate Element By Text">
                <td class="kwname">
                  Locate Element By Text
                </td>
                <td class="kwargs">
                  
                  <i>browser</i>, 
                  
                  <i>locator</i>, 
                  
                  <i>tag</i>, 
                  
                  <i>constraints</i>
                  
                </td>
                <td class="kwdoc"></td>
              </tr>
              
              <tr class="kwrow" id="Salesforce.robot.Locate Element By Title">
                <td class="kwname">
                  Locate Element By Title
                </td>
                <td class="kwargs">
                  
                  <i>browser</i>, 
                  
                  <i>locator</i>, 
                  
                  <i>tag</i>, 
                  
                  <i>constraints</i>
                  
                </td>
                <td class="kwdoc"></td>
              </tr>
              
              <tr class="kwrow" id="Salesforce.robot.Open Test Browser">
                <td class="kwname">
                  Open Test Browser
                </td>
                <td class="kwargs">
                  
                  <i>size=${DEFAULT BROWSER SIZE}</i>, 
                  
                  <i>alias=${NONE}</i>
                  
                </td>
                <td class="kwdoc"><p>Opens a test browser to the org.</p>
<p>The variable ${BROWSER} determines which browser should open. The following four browsers are explicitly supported: chrome, firefox, headlesschrome, and headlessfirefox. Any other value will be passed directly to the SeleniumLibrary 'Open Browser' keyword.</p>
<p>Once the browser has been opened, it will be set to the given size (default=${DEFAULT BROWSER SIZE})</p>
<p>The keyword `Log Browser Capabilities` will automatically be called.</p></td>
              </tr>
              
              <tr class="kwrow" id="Salesforce.robot.Open Test Browser Chrome">
                <td class="kwname">
                  Open Test Browser Chrome
                </td>
                <td class="kwargs">
                  
                  <i>login_url</i>, 
                  
                  <i>alias=${NONE}</i>
                  
                </td>
                <td class="kwdoc"></td>
              </tr>
              
              <tr class="kwrow" id="Salesforce.robot.Open Test Browser Firefox">
                <td class="kwname">
                  Open Test Browser Firefox
                </td>
                <td class="kwargs">
                  
                  <i>login_url</i>, 
                  
                  <i>alias=${NONE}</i>
                  
                </td>
                <td class="kwdoc"></td>
              </tr>
              
              <tr class="kwrow" id="Salesforce.robot.Open Test Browser Headless Firefox">
                <td class="kwname">
                  Open Test Browser Headless Firefox
                </td>
                <td class="kwargs">
                  
                  <i>login_url</i>, 
                  
                  <i>alias=${NONE}</i>
                  
                </td>
                <td class="kwdoc"></td>
              </tr>
              
            </tbody>
          </table>
        </div> 
        
      </div>
      
    </div>
    <div class="footer">
<<<<<<< HEAD
      Generated on Tuesday September 24, 11:05 PM - cumulusci v2.5.9.dev0
=======
      Generated on Monday September 23, 04:44 PM - cumulusci v2.5.9.dev0
>>>>>>> 73227466
    </div>
  </body>
</html><|MERGE_RESOLUTION|>--- conflicted
+++ resolved
@@ -369,7 +369,6 @@
 <p>The default implementation of the function uses the page URL and compares it to a pattern based off of the page_type and object_name.</p></td>
               </tr>
               
-<<<<<<< HEAD
               <tr class="kwrow" id="PageObjects.Get Page Object">
                 <td class="kwname">
                   Get Page Object
@@ -386,8 +385,6 @@
 <p>This works a lot like robot's built-in "get library instance" keyword, but you can specify the page object by page type and object name rather than the library name, and it will autoload the appropriate library (assuming its module has been imported).</p></td>
               </tr>
               
-=======
->>>>>>> 73227466
               <tr class="kwrow" id="PageObjects.Go To Page">
                 <td class="kwname">
                   Go To Page
@@ -448,12 +445,8 @@
         
         <div class="section" pageobject="">
           
-<<<<<<< HEAD
           <div class='description'><p>A keyword library for working with Salesforce Lightning pages</p>
 <p>While you can import this directly into any suite, the recommended way to include this in a test suite is to import the <code>Salesforce.robot</code> resource file.</p></div>
-=======
-          <div class='description'><p>Documentation for library <code>cumulusci.robotframework.Salesforce</code>.</p></div>
->>>>>>> 73227466
           <table class="kwtable">
             <tbody>
               <tr><th>Keyword</th><th>Arguments</th><th>Documentation</th></tr>
@@ -588,8 +581,6 @@
 <p>(Only records specifically recorded using the Store Session Record keyword are deleted.)</p></td>
               </tr>
               
-<<<<<<< HEAD
-=======
               <tr class="kwrow" id="Salesforce.Generate Test Data">
                 <td class="kwname">
                   Generate Test Data
@@ -603,7 +594,8 @@
                   <i>**fields</i>
                   
                 </td>
-                <td class="kwdoc"><p>Returns an array of dictionaries with template-formatted arguments appropriate for a Collection Insert. Use <code>{{number}}</code> to represent the unique index of the row in the list of rows. IF the entire string consists of a number, Salesforce API will treat the value as a number.</p>
+                <td class="kwdoc"><p>Generate test data dictionaries. Usually used for later insertion into SF.</p>
+<p>Returns an array of dictionaries with template-formatted arguments appropriate for a Collection Insert. Use <code>{{number}}</code> to represent the unique index of the row in the list of rows. IF the entire string consists of a number, Salesforce API will treat the value as a number.</p>
 <p>For example:</p>
 <pre>
 @{objects} =  Generate Test Data  Contact  3
@@ -634,7 +626,6 @@
 </pre></td>
               </tr>
               
->>>>>>> 73227466
               <tr class="kwrow" id="Salesforce.Get Active Browser Ids">
                 <td class="kwname">
                   Get Active Browser Ids
@@ -928,8 +919,6 @@
                 <td class="kwdoc"><p>Remove a record from the list of records that should be automatically removed.</p></td>
               </tr>
               
-<<<<<<< HEAD
-=======
               <tr class="kwrow" id="Salesforce.Salesforce Collection Insert">
                 <td class="kwname">
                   Salesforce Collection Insert
@@ -954,7 +943,6 @@
                 <td class="kwdoc"><p>Updates up to 200 records described as Robot/Python dictionaries</p></td>
               </tr>
               
->>>>>>> 73227466
               <tr class="kwrow" id="Salesforce.Salesforce Delete">
                 <td class="kwname">
                   Salesforce Delete
@@ -1182,7 +1170,6 @@
         
         <div class="section" pageobject="">
           
-<<<<<<< HEAD
           <div class='description'><p>This resource file imports the Salesforce and CumulusCI keyword libraries, along with several other commonly used libraries (Collections, OperatingSystem, String, XML). In addition, it defines several other keywords.</p>
 <p>This resource file also defines several global variables, including <code>${BROWSER}</code>, <code>${ORG}</code>, and <code>${DEFAULT_BROWSER_SIZE}</code></p>
 <p>This resource file should be included in every test suite, like in the following example (note: there should be two or more spaces after <code>Resource</code>):</p>
@@ -1190,9 +1177,6 @@
 <code>*** Settings ***</code>
 <code>Resource cumulusci/robotframework/Salesforce.robot</code>
 </pre></div>
-=======
-          <div class='description'><p>Documentation for resource file <code>Salesforce</code>.</p></div>
->>>>>>> 73227466
           <table class="kwtable">
             <tbody>
               <tr><th>Keyword</th><th>Arguments</th><th>Documentation</th></tr>
@@ -1354,11 +1338,7 @@
       
     </div>
     <div class="footer">
-<<<<<<< HEAD
-      Generated on Tuesday September 24, 11:05 PM - cumulusci v2.5.9.dev0
-=======
-      Generated on Monday September 23, 04:44 PM - cumulusci v2.5.9.dev0
->>>>>>> 73227466
+      Generated on Wednesday September 25, 12:35 PM - cumulusci v2.5.9.dev0
     </div>
   </body>
 </html>